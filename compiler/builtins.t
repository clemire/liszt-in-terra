--- conflicted
+++ resolved
@@ -366,15 +366,9 @@
         error("argument to length must be a vector", 2)
     end
     for _,d in ipairs(v.data) do
-<<<<<<< HEAD
-        if d then return true end
-    end
-    return false
-=======
         if not d then return false end
     end
     return true
->>>>>>> dd04a26b
 end
 
 B.all = Func.new(all)
