--- conflicted
+++ resolved
@@ -222,7 +222,14 @@
   return res
 end
 
-<<<<<<< HEAD
+function Context:dumpGlobalTypes()
+  local res = {}
+  for k, record in pairs(self.globals) do
+    res[k] = record.phase_type
+  end
+  return res
+end
+
 function Context:dumpInserts()
   local ret = {}
   for relation,record in pairs(self.inserts) do
@@ -241,14 +248,6 @@
   end
   if next(ret) == nil then return nil end -- return nil if nothing
   return ret
-=======
-function Context:dumpGlobalTypes()
-  local res = {}
-  for k, record in pairs(self.globals) do
-    res[k] = record.phase_type
-  end
-  return res
->>>>>>> 36811cce
 end
 
 ------------------------------------------------------------------------------
@@ -267,21 +266,17 @@
     kernel_ast:phasePass(ctxt)
   diag:finishandabortiferrors("Errors during phasechecking Liszt", 1)
 
-  local field_use = ctxt:dumpFieldTypes()
-<<<<<<< HEAD
-  local inserts   = ctxt:dumpInserts()
-  local deletes   = ctxt:dumpDeletes()
+  local field_use   = ctxt:dumpFieldTypes()
+  local global_use  = ctxt:dumpGlobalTypes()
+  local inserts     = ctxt:dumpInserts()
+  local deletes     = ctxt:dumpDeletes()
 
   return {
-    field_use = field_use,
-    inserts   = inserts,
-    deletes   = deletes,
+    field_use   = field_use,
+    global_use  = global_use,
+    inserts     = inserts,
+    deletes     = deletes,
   }
-=======
-  local global_use = ctxt:dumpGlobalTypes()
-
-  return field_use, global_use
->>>>>>> 36811cce
 end
 
 
