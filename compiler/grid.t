import "compiler.liszt"

local Grid = {}
Grid.__index = Grid
package.loaded["compiler.grid"] = Grid

local L = terralib.require "compiler.lisztlib"

-- There are N x M cells for an NxM grid
local function setupCells(grid)
    local xsize, ysize      = grid:xSize(), grid:ySize()
    local cell_width        = grid:cellWidth()
    local cell_height       = grid:cellHeight()
    local xorigin           = grid:xOrigin()
    local yorigin           = grid:yOrigin()
    local boundary_cells    = grid:boundaryCells()

-- UNFORTUNATELY OFFSET WON'T WORK CURRENTLY
--    grid.cells:NewFieldMacro('offset', L.NewMacro(function(c, xoff, yoff)
--        -- TODO should check that xoff/yoff are number literals here...
--        --local xsize = grid:xSize()
--        return liszt quote
--            var id = L.id(c)
--            var new_id = id + yoff * grid.xdim + xoff
--        in
--            L.UNSAFE_ROW(new_id, grid.cells)
--        end
--        -- TODO: somehow return null? when there is no cell?
--    end))

-- Workaround for now
    grid.cell_offset = L.NewMacro(function(c, xoff, yoff)
        return liszt `
            L.UNSAFE_ROW( L.id(c) + yoff * xsize + xoff,  grid.cells )
        -- TODO: No null checking or plan for that
    end)
    
    grid.cells:NewFieldMacro('left', L.NewMacro(function(c)
        return liszt `grid.cell_offset(c, -1, 0)
    end))
    grid.cells:NewFieldMacro('right', L.NewMacro(function(c)
        return liszt `grid.cell_offset(c, 1, 0)
    end))
    grid.cells:NewFieldMacro('down', L.NewMacro(function(c)
        return liszt `grid.cell_offset(c, 0, -1)
    end))
    grid.cells:NewFieldMacro('up', L.NewMacro(function(c)
        return liszt `grid.cell_offset(c, 0, 1)
    end))

    -- Should this be hidden?
    grid.cells:NewFieldMacro('xy_ids', L.NewMacro(function(c)
        return liszt quote
            var y_id = L.id(c) / L.addr(xsize)
            var x_id = L.id(c) % L.addr(xsize)
        in
            { x_id, y_id }
        end
    end))

    grid.cells:NewFieldMacro('center', L.NewMacro(function(c)
        return liszt quote
            var xy = L.vec2d(c.xy_ids) + {0.5, 0.5}
        in
            L.vec2f({ xorigin, yorigin } +
                    { cell_width * xy[0], cell_height * xy[1] })
        end
    end))

    -- Set up the boundary!
    grid.cells:NewFieldMacro('is_left_bnd', L.NewMacro(function(c)
        return liszt `L.id(c) % xsize == 0
    end))
    grid.cells:NewFieldMacro('is_right_bnd', L.NewMacro(function(c)
        return liszt `L.id(c) % xsize == xsize-1
    end))
    grid.cells:NewFieldMacro('is_down_bnd', L.NewMacro(function(c)
        return liszt `L.id(c) / xsize == 0
    end))
    grid.cells:NewFieldMacro('is_up_bnd', L.NewMacro(function(c)
        return liszt `L.id(c) / xsize == ysize-1
    end))
    grid.cells:NewFieldMacro('is_bnd', L.NewMacro(function(c)
        return liszt ` c.is_left_bnd or c.is_right_bnd or
                       c.is_up_bnd   or c.is_down_bnd
    end))
end

-- There are N-1 x M-1 dual cells for an NxM grid
-- By choosing N-1 rather than N+1 we can avoid any special
-- boundary cases for dual cells
local function setupDualCells(grid)
    -- sizes and origins are set for dual cells
    local dxsize, dysize    = grid:xSize() - 1, grid:ySize() - 1
    local cell_width        = grid:cellWidth()
    local cell_height       = grid:cellHeight()
    local dxorigin          = grid:xOrigin() + cell_width/2
    local dyorigin          = grid:yOrigin() + cell_height/2

    local epsilon = 1.0e-5 * math.max(cell_width, cell_height)
    local min_x = dxorigin + epsilon
    local max_x = dxorigin + dxsize * cell_width - epsilon
    local min_y = dyorigin + epsilon
    local max_y = dyorigin + dysize * cell_height - epsilon
    grid.snap_to_grid = L.NewMacro(function(p)
        return liszt quote
            var xy : L.vec2f = p
            if      xy[0] < min_x then xy[0] = L.float(min_x)
            elseif  xy[0] > max_x then xy[0] = L.float(max_x) end
            if      xy[1] < min_y then xy[1] = L.float(min_y)
            elseif  xy[1] > max_y then xy[1] = L.float(max_y) end
        in
            xy
        end
    end)

    grid.dual_locate = L.NewMacro(function(xy_vec)
        return liszt quote
            var xy = xy_vec -- prevent duplication
            var xidx = L.addr((xy[0] - dxorigin)/cell_width)
            var yidx = L.addr((xy[1] - dyorigin)/cell_height)
        in
            L.UNSAFE_ROW(xidx + yidx * dxsize, grid.dual_cells)
        end
    end)

    grid.dual_cells:NewFieldMacro('xy_ids', L.NewMacro(function (dc)
        return liszt quote
            var y_id = L.id(dc) / L.addr(dxsize)
            var x_id = L.id(dc) % L.addr(dxsize)
        in
            { x_id, y_id }
        end
    end))
    grid.dual_cells:NewFieldMacro('center', L.NewMacro(function(dc)
        return liszt `L.vec2f({
            dxorigin +  cell_width * (L.double(dc.xy_ids[0]) + 0.5),
            dyorigin + cell_height * (L.double(dc.xy_ids[1]) + 0.5)
        })
    end))
end

-- There are N+1 x M+1 vertices for an NxM grid
local function setupVertices(grid)
    local vxsize, vysize    = grid:xSize() + 1, grid:ySize() + 1

    grid.vertex_offset = L.NewMacro(function(v, xoff, yoff)
        return liszt `
            L.UNSAFE_ROW( L.id(v) + yoff * vxsize + xoff,  grid.vertices )
    end)
    grid.vertices:NewFieldMacro('left', L.NewMacro(function(v)
        return liszt `grid.vertex_offset(v, -1, 0)
    end))
    grid.vertices:NewFieldMacro('right', L.NewMacro(function(v)
        return liszt `grid.vertex_offset(v, 1, 0)
    end))
    grid.vertices:NewFieldMacro('down', L.NewMacro(function(v)
        return liszt `grid.vertex_offset(v, 0, -1)
    end))
    grid.vertices:NewFieldMacro('up', L.NewMacro(function(v)
        return liszt `grid.vertex_offset(v, 0, 1)
    end))

    grid.vertices:NewFieldMacro('xy_ids', L.NewMacro(function (v)
        return liszt quote
            var y_id        = L.id(v) / L.addr(vxsize)
            var x_id        = L.id(v) % L.addr(vxsize)
        in
            { x_id, y_id }
        end
    end))

    -- boundary
    grid.vertices:NewFieldMacro('has_left', L.NewMacro(function(v)
        return liszt `L.id(v) % (vxsize) ~= 0
    end))
    grid.vertices:NewFieldMacro('has_right', L.NewMacro(function(v)
        return liszt `L.id(v) % (vxsize) ~= vxsize-1
    end))
    grid.vertices:NewFieldMacro('has_down', L.NewMacro(function(v)
        return liszt `L.id(v) / (vxsize) ~= 0
    end))
    grid.vertices:NewFieldMacro('has_up', L.NewMacro(function(v)
        return liszt `L.id(v) / (vxsize) ~= vysize-1
    end))
end

-- edges are directed
local function setupEdges(grid)
    -- Indexing Scheme for NxM grid
    -- We offset to 4 regions of the edge indexing space
    -- The regions are:
    --  1. right edges
    --  2. left edges
    --  3. down edges
    --  4. up edges
    local xsize     = grid:xSize()
    local ysize     = grid:ySize()
    local right_off  = 0
    local left_off  = right_off + xsize * (ysize+1)
    local down_off  = left_off  + ysize * (xsize+1)
    local up_off    = down_off  + ysize * (xsize+1)

    grid.edges:NewFieldMacro('is_horizontal', L.NewMacro(function(e)
        return liszt ` L.id(e) < down_off
    end))
    grid.edges:NewFieldMacro('is_vertical', L.NewMacro(function(e)
        return liszt ` L.id(e) >= down_off
    end))
    grid.edges:NewFieldMacro('is_right', L.NewMacro(function(e)
        return liszt ` L.id(e) < left_off
    end))
    grid.edges:NewFieldMacro('is_left', L.NewMacro(function(e)
        return liszt ` e.is_horizontal and L.id(e) >= left_off
    end))
    grid.edges:NewFieldMacro('is_down', L.NewMacro(function(e)
        return liszt ` e.is_vertical and L.id(e) < up_off
    end))
    grid.edges:NewFieldMacro('is_up', L.NewMacro(function(e)
        return liszt ` L.id(e) >= up_off
    end))

    grid.edges:NewFieldMacro('flip', L.NewMacro(function(e)
        return liszt quote
            var f : L.addr= L.id(e)
            if e.is_horizontal then
                if e.is_right then f += left_off else f -= left_off end
            else -- is vertical
                if e.is_down  then f += up_off   else f -= up_off   end
            end
        in
            L.UNSAFE_ROW( f, grid.edges )
        end
    end))
end

local function setupInterconnects(grid)
    local cxsize, cysize    = grid:xSize(), grid:ySize()
    local vxsize, vysize    = cxsize + 1, cysize + 1

    local function dc_helper (dc, xadd, yadd)
        return liszt `
            L.UNSAFE_ROW( (dc.xy_ids[0] + xadd) +
                          (dc.xy_ids[1] + yadd) * cxsize,  grid.cells )
    end
    grid.dual_cells:NewFieldMacro('downleft', L.NewMacro(function(dc)
        return dc_helper(dc, 0, 0)
    end))
    grid.dual_cells:NewFieldMacro('downright', L.NewMacro(function(dc)
        return dc_helper(dc, 1, 0)
    end))
    grid.dual_cells:NewFieldMacro('upleft', L.NewMacro(function(dc)
        return dc_helper(dc, 0, 1)
    end))
    grid.dual_cells:NewFieldMacro('upright', L.NewMacro(function(dc)
        return dc_helper(dc, 1, 1)
    end))

    grid.dual_cells:NewFieldMacro('vertex', L.NewMacro(function(dc)
        return liszt ` L.UNSAFE_ROW(
            (dc.xy_ids[0] + 1) + (dc.xy_ids[1] + 1) * cxsize,  grid.vertices )
    end))

    -- edge sub-section offsets
    local right_off = 0
    local left_off  = right_off + cxsize * vysize
    local down_off  = left_off  + vxsize * cysize
    local up_off    = down_off  + vxsize * cysize

    local function edge_helper (v, offset, stride, xadd, yadd)
        return liszt quote
            var xy           = v.xy_ids
            var eid : L.addr = offset + (xy[1]+yadd) * stride + (xy[0]+xadd)
        in
            L.UNSAFE_ROW( eid, grid.edges )
        end
    end
    grid.vertices:NewFieldMacro('right_edge', L.NewMacro(function(v)
        return edge_helper(v, right_off, cxsize, 0, 0)
    end))
    grid.vertices:NewFieldMacro('left_edge', L.NewMacro(function(v)
        return edge_helper(v, left_off, cxsize, -1, 0)
    end))
    grid.vertices:NewFieldMacro('down_edge', L.NewMacro(function(v)
        return edge_helper(v, down_off, vxsize, 0, 0)
    end))
    grid.vertices:NewFieldMacro('up_edge', L.NewMacro(function(v)
        return edge_helper(v, up_off, vxsize, 0, -1)
    end))

<<<<<<< HEAD
    -- should set up a way to get the head and tail of edges,
    -- but feeling lazy right now
=======
    -- edge and cell macros

    local function xe_to_cell(e, dir)
        return liszt quote
            var raw_addr = L.id(e)
            var y_id = raw_addr / L.addr(xsize)
            var x_id = raw_addr - y_id * L.addr(xsize)
        in
            L.UNSAFE_ROW( x_id + (y_id + dir) * xsize, grid.cells)
        end
    end

    grid.x_edges:NewFieldMacro('cell_next', L.NewMacro(function(e)
        return xe_to_cell(e, 1)
    end))

    grid.x_edges:NewFieldMacro('cell_previous', L.NewMacro(function(e)
        return xe_to_cell(e, 0)
    end))

    grid.x_edges:NewFieldMacro('axis', L.NewMacro(function(e)
        return liszt `0
    end))

    local function ye_to_cell(e, dir)
        return liszt quote
            var raw_addr = L.id(e)
            var y_id = raw_addr / L.addr(xsize-1)
            var x_id = raw_addr - y_id * L.addr(xsize-1)
        in
            L.UNSAFE_ROW( (x_id + dir) + y_id * xsize, grid.cells)
        end
    end

    grid.y_edges:NewFieldMacro('cell_next', L.NewMacro(function(e)
        return ye_to_cell(e, 1)
    end))

    grid.y_edges:NewFieldMacro('cell_previous', L.NewMacro(function(e)
        return ye_to_cell(e, 0)
    end))

    grid.y_edges:NewFieldMacro('axis', L.NewMacro(function(e)
        return liszt `1
    end))


    local function cell_to_xe(c, dir)
        return liszt quote
            var raw_addr = L.id(c)
            var y_id = raw_addr / L.addr(xsize)
            var x_id = raw_addr - y_id * L.addr(xsize)
        in
            L.UNSAFE_ROW( x_id + (y_id-1 + dir) * xsize, grid.x_edges )
        end
    end

    local function cell_to_ye(c, dir)
        return liszt quote
            var raw_addr = L.id(c)
            var y_id = raw_addr / L.addr(xsize)
            var x_id = raw_addr - y_id * L.addr(xsize)
        in
            L.UNSAFE_ROW( (x_id-1 + dir) + y_id * xsize, grid.y_edges )
        end
    end

    grid.cells:NewFieldMacro('edge_up', L.NewMacro(function(c)
        return cell_to_xe(c, 1)
    end))

    grid.cells:NewFieldMacro('edge_down', L.NewMacro(function(c)
        return cell_to_xe(c, 0)
    end))

    grid.cells:NewFieldMacro('edge_right', L.NewMacro(function(c)
        return cell_to_ye(c, 1)
    end))

    grid.cells:NewFieldMacro('edge_left', L.NewMacro(function(c)
        return cell_to_ye(c, 0)
    end))


    -- boundary macros for higher stencils

    grid.cells:NewFieldMacro('in_boundary_region', L.NewMacro(function(c)
        return liszt `(c.xy_ids[0] < boundary_cells or
                       c.xy_ids[0] > xsize - 1 - boundary_cells or
                       c.xy_ids[1] < boundary_cells or
                       c.xy_ids[1] > ysize - 1 - boundary_cells)
    end))

    grid.cells:NewFieldMacro('in_interior', L.NewMacro(function(c)
        return liszt `(not c.in_boundary_region)
    end))

    grid.x_edges:NewFieldMacro('xy_ids', L.NewMacro(function(e)
        return liszt quote
            var raw_addr = L.id(e)
            var y_id     = raw_addr / L.addr(xsize)
            var x_id     = raw_addr - y_id * L.addr(xsize)
        in
            { x_id, y_id }
        end
    end))

    grid.y_edges:NewFieldMacro('xy_ids', L.NewMacro(function(e)
        return liszt quote
            var raw_addr = L.id(e)
            var y_id     = raw_addr / L.addr(xsize-1)
            var x_id     = raw_addr - y_id * L.addr(xsize-1)
        in
            { x_id, y_id }
        end
    end))

    grid.x_edges:NewFieldMacro('in_boundary_region', L.NewMacro(function(e)
        return liszt `(e.xy_ids[0] < boundary_cells or
                       e.xy_ids[0] > xsize - 1 - boundary_cells or
                       e.xy_ids[1] < boundary_cells or
                       e.xy_ids[1] > ysize - 2 - boundary_cells)
    end))

    grid.y_edges:NewFieldMacro('in_boundary_region', L.NewMacro(function(e)
        return liszt `(e.xy_ids[0] < boundary_cells or
                       e.xy_ids[0] > xsize - 2 - boundary_cells or
                       e.xy_ids[1] < boundary_cells or
                       e.xy_ids[1] > ysize - 1 - boundary_cells)
    end))

    grid.x_edges:NewFieldMacro('in_interior', L.NewMacro(function(e)
        return liszt `(not e.in_boundary_region)
    end))

    grid.y_edges:NewFieldMacro('in_interior', L.NewMacro(function(e)
        return liszt `(not e.in_boundary_region)
    end))

>>>>>>> 9f2c599a
end


function Grid.New2dUniformGrid(xSize, ySize, pos, w, h, boundary)
    boundary = boundary or 0
    if not xSize or not ySize then
        error('must supply the x and y size of the grid', 2)
    end

<<<<<<< HEAD
    local nCells        = xSize * ySize
    local nDualCells    = (xSize - 1) * (ySize - 1)
    local nVertices     = (xSize + 1) * (ySize + 1)
    local nEdges        = 2 * ( xSize*(ySize+1) + ySize*(xSize+1) )
    -- we use two grid systems for the edges
=======
    local nCells = xSize * ySize
    local nDualCells = (xSize - 1) * (ySize - 1)
    local nXEdges = xSize * (ySize - 1)
    local nYEdges = (xSize - 1) * ySize
>>>>>>> 9f2c599a

    local grid = setmetatable({
        xdim = xSize,
        ydim = ySize,
        grid_origin = pos,
        grid_width = w,
        grid_height = h,
        cells       = L.NewRelation(nCells, 'cells'),
        dual_cells  = L.NewRelation(nDualCells, 'dual_cells'),
<<<<<<< HEAD
        vertices    = L.NewRelation(nVertices, 'vertices'),
        edges       = L.NewRelation(nEdges, 'edges')
=======
        x_edges     = L.NewRelation(nXEdges, 'x_edges'),
        y_edges     = L.NewRelation(nYEdges, 'y_edges'),
        boundary_cells = boundary,
>>>>>>> 9f2c599a
    }, Grid)

    setupCells(grid)
    setupDualCells(grid)
    setupVertices(grid)
    setupEdges(grid)

    setupInterconnects(grid)

    return grid
end

function Grid:xSize()
    return self.xdim
end

function Grid:ySize()
    return self.ydim
end

function Grid:xOrigin()
    return self.grid_origin[1]
end

function Grid:yOrigin()
    return self.grid_origin[2]
end

function Grid:width()
    return self.grid_width
end

function Grid:height()
    return self.grid_height
end

function Grid:cellWidth()
    return self:width() / (1.0 * self:xSize())
end

function Grid:cellHeight()
    return self:height() / (1.0 * self:ySize())
end

function Grid:boundaryCells()
    return self.boundary_cells
end<|MERGE_RESOLUTION|>--- conflicted
+++ resolved
@@ -13,7 +13,7 @@
     local cell_height       = grid:cellHeight()
     local xorigin           = grid:xOrigin()
     local yorigin           = grid:yOrigin()
-    local boundary_cells    = grid:boundaryCells()
+    local n_bd              = grid:boundaryCells()
 
 -- UNFORTUNATELY OFFSET WON'T WORK CURRENTLY
 --    grid.cells:NewFieldMacro('offset', L.NewMacro(function(c, xoff, yoff)
@@ -48,41 +48,44 @@
         return liszt `grid.cell_offset(c, 0, 1)
     end))
 
-    -- Should this be hidden?
-    grid.cells:NewFieldMacro('xy_ids', L.NewMacro(function(c)
-        return liszt quote
-            var y_id = L.id(c) / L.addr(xsize)
-            var x_id = L.id(c) % L.addr(xsize)
-        in
-            { x_id, y_id }
-        end
+    -- Should these be hidden?
+    grid.cells:NewFieldMacro('xid', L.NewMacro(function(c)
+        return liszt ` L.id(c) % L.addr(xsize)
+    end))
+    grid.cells:NewFieldMacro('yid', L.NewMacro(function(c)
+        return liszt ` L.id(c) / L.addr(xsize)
     end))
 
     grid.cells:NewFieldMacro('center', L.NewMacro(function(c)
-        return liszt quote
-            var xy = L.vec2d(c.xy_ids) + {0.5, 0.5}
-        in
-            L.vec2f({ xorigin, yorigin } +
-                    { cell_width * xy[0], cell_height * xy[1] })
-        end
+        return liszt ` L.vec2f({
+            xorigin + cell_width  * (L.double(c.xid) + 0.5),
+            yorigin + cell_height * (L.double(c.yid) + 0.5) })
     end))
 
     -- Set up the boundary!
     grid.cells:NewFieldMacro('is_left_bnd', L.NewMacro(function(c)
-        return liszt `L.id(c) % xsize == 0
+        return liszt `c.xid < n_bd
     end))
     grid.cells:NewFieldMacro('is_right_bnd', L.NewMacro(function(c)
-        return liszt `L.id(c) % xsize == xsize-1
+        return liszt `c.xid >= xsize - n_bd
     end))
     grid.cells:NewFieldMacro('is_down_bnd', L.NewMacro(function(c)
-        return liszt `L.id(c) / xsize == 0
+        return liszt `c.yid < n_bd
     end))
     grid.cells:NewFieldMacro('is_up_bnd', L.NewMacro(function(c)
-        return liszt `L.id(c) / xsize == ysize-1
+        return liszt `c.yid >= ysize - n_bd
     end))
     grid.cells:NewFieldMacro('is_bnd', L.NewMacro(function(c)
         return liszt ` c.is_left_bnd or c.is_right_bnd or
                        c.is_up_bnd   or c.is_down_bnd
+    end))
+
+    -- Aliases
+    grid.cells:NewFieldMacro('in_boundary_region', L.NewMacro(function(c)
+        return liszt ` c.is_bnd
+    end))
+    grid.cells:NewFieldMacro('in_interior', L.NewMacro(function(c)
+        return liszt ` not c.is_bnd
     end))
 end
 
@@ -234,6 +237,102 @@
     end))
 end
 
+local function setupXYedges(grid)
+    local cxsize = grid:xSize()
+    local cysize = grid:ySize()
+    local n_bd   = grid:boundaryCells()
+    local ex_xsize = cxsize
+    local ex_ysize = cysize - 1
+    local ey_xsize = cxsize - 1
+    local ey_ysize = cysize
+
+    -- Make these private?
+    grid.x_edges:NewFieldMacro('xid', L.NewMacro(function(e)
+        return liszt ` L.id(e) % ex_xsize
+    end))
+    grid.x_edges:NewFieldMacro('yid', L.NewMacro(function(e)
+        return liszt ` L.id(e) / ex_xsize
+    end))
+    grid.y_edges:NewFieldMacro('xid', L.NewMacro(function(e)
+        return liszt ` L.id(e) % ey_xsize
+    end))
+    grid.y_edges:NewFieldMacro('yid', L.NewMacro(function(e)
+        return liszt ` L.id(e) / ey_xsize
+    end))
+
+    -- edge and cell macros
+
+    local function e_to_cell(e, x, y)
+        return liszt `
+            L.UNSAFE_ROW( (e.xid + x) + (e.yid + y) * cxsize, grid.cells )
+    end
+
+    grid.x_edges:NewFieldMacro('cell_next', L.NewMacro(function(e)
+        return e_to_cell(e, 0, 1)
+    end))
+    grid.x_edges:NewFieldMacro('cell_previous', L.NewMacro(function(e)
+        return e_to_cell(e, 0, 0)
+    end))
+    grid.x_edges:NewFieldMacro('axis', L.NewMacro(function(e)
+        return liszt `0
+    end))
+
+    grid.y_edges:NewFieldMacro('cell_next', L.NewMacro(function(e)
+        return e_to_cell(e, 1, 0)
+    end))
+    grid.y_edges:NewFieldMacro('cell_previous', L.NewMacro(function(e)
+        return e_to_cell(e, 0, 0)
+    end))
+    grid.y_edges:NewFieldMacro('axis', L.NewMacro(function(e)
+        return liszt `1
+    end))
+
+
+    local function cell_to_xe(c, x, y)
+        return liszt `
+            L.UNSAFE_ROW( (c.xid+x) + (c.yid+y) * ex_xsize, grid.x_edges )
+    end
+    local function cell_to_ye(c, x, y)
+        return liszt `
+            L.UNSAFE_ROW( (c.xid+x) + (c.yid+y) * ey_xsize, grid.y_edges )
+    end
+    grid.cells:NewFieldMacro('edge_up', L.NewMacro(function(c)
+        return cell_to_xe(c, 0, 0)
+    end))
+
+    grid.cells:NewFieldMacro('edge_down', L.NewMacro(function(c)
+        return cell_to_xe(c, 0, -1)
+    end))
+
+    grid.cells:NewFieldMacro('edge_right', L.NewMacro(function(c)
+        return cell_to_ye(c, 0, 0)
+    end))
+
+    grid.cells:NewFieldMacro('edge_left', L.NewMacro(function(c)
+        return cell_to_ye(c, -1, 0)
+    end))
+
+    grid.x_edges:NewFieldMacro('in_boundary_region', L.NewMacro(function(e)
+        return liszt ` e.xid < n_bd or
+                       e.xid >= ex_xsize - n_bd or
+                       e.yid < n_bd or
+                       e.yid >= ex_ysize - n_bd
+    end))
+    grid.y_edges:NewFieldMacro('in_boundary_region', L.NewMacro(function(e)
+        return liszt ` e.xid < n_bd or
+                       e.xid >= ey_xsize - n_bd or
+                       e.yid < n_bd or
+                       e.yid >= ey_ysize - n_bd
+    end))
+    grid.x_edges:NewFieldMacro('in_interior', L.NewMacro(function(e)
+        return liszt `(not e.in_boundary_region)
+    end))
+
+    grid.y_edges:NewFieldMacro('in_interior', L.NewMacro(function(e)
+        return liszt `(not e.in_boundary_region)
+    end))
+end
+
 local function setupInterconnects(grid)
     local cxsize, cysize    = grid:xSize(), grid:ySize()
     local vxsize, vysize    = cxsize + 1, cysize + 1
@@ -288,171 +387,24 @@
         return edge_helper(v, up_off, vxsize, 0, -1)
     end))
 
-<<<<<<< HEAD
     -- should set up a way to get the head and tail of edges,
     -- but feeling lazy right now
-=======
-    -- edge and cell macros
-
-    local function xe_to_cell(e, dir)
-        return liszt quote
-            var raw_addr = L.id(e)
-            var y_id = raw_addr / L.addr(xsize)
-            var x_id = raw_addr - y_id * L.addr(xsize)
-        in
-            L.UNSAFE_ROW( x_id + (y_id + dir) * xsize, grid.cells)
-        end
-    end
-
-    grid.x_edges:NewFieldMacro('cell_next', L.NewMacro(function(e)
-        return xe_to_cell(e, 1)
-    end))
-
-    grid.x_edges:NewFieldMacro('cell_previous', L.NewMacro(function(e)
-        return xe_to_cell(e, 0)
-    end))
-
-    grid.x_edges:NewFieldMacro('axis', L.NewMacro(function(e)
-        return liszt `0
-    end))
-
-    local function ye_to_cell(e, dir)
-        return liszt quote
-            var raw_addr = L.id(e)
-            var y_id = raw_addr / L.addr(xsize-1)
-            var x_id = raw_addr - y_id * L.addr(xsize-1)
-        in
-            L.UNSAFE_ROW( (x_id + dir) + y_id * xsize, grid.cells)
-        end
-    end
-
-    grid.y_edges:NewFieldMacro('cell_next', L.NewMacro(function(e)
-        return ye_to_cell(e, 1)
-    end))
-
-    grid.y_edges:NewFieldMacro('cell_previous', L.NewMacro(function(e)
-        return ye_to_cell(e, 0)
-    end))
-
-    grid.y_edges:NewFieldMacro('axis', L.NewMacro(function(e)
-        return liszt `1
-    end))
-
-
-    local function cell_to_xe(c, dir)
-        return liszt quote
-            var raw_addr = L.id(c)
-            var y_id = raw_addr / L.addr(xsize)
-            var x_id = raw_addr - y_id * L.addr(xsize)
-        in
-            L.UNSAFE_ROW( x_id + (y_id-1 + dir) * xsize, grid.x_edges )
-        end
-    end
-
-    local function cell_to_ye(c, dir)
-        return liszt quote
-            var raw_addr = L.id(c)
-            var y_id = raw_addr / L.addr(xsize)
-            var x_id = raw_addr - y_id * L.addr(xsize)
-        in
-            L.UNSAFE_ROW( (x_id-1 + dir) + y_id * xsize, grid.y_edges )
-        end
-    end
-
-    grid.cells:NewFieldMacro('edge_up', L.NewMacro(function(c)
-        return cell_to_xe(c, 1)
-    end))
-
-    grid.cells:NewFieldMacro('edge_down', L.NewMacro(function(c)
-        return cell_to_xe(c, 0)
-    end))
-
-    grid.cells:NewFieldMacro('edge_right', L.NewMacro(function(c)
-        return cell_to_ye(c, 1)
-    end))
-
-    grid.cells:NewFieldMacro('edge_left', L.NewMacro(function(c)
-        return cell_to_ye(c, 0)
-    end))
-
-
-    -- boundary macros for higher stencils
-
-    grid.cells:NewFieldMacro('in_boundary_region', L.NewMacro(function(c)
-        return liszt `(c.xy_ids[0] < boundary_cells or
-                       c.xy_ids[0] > xsize - 1 - boundary_cells or
-                       c.xy_ids[1] < boundary_cells or
-                       c.xy_ids[1] > ysize - 1 - boundary_cells)
-    end))
-
-    grid.cells:NewFieldMacro('in_interior', L.NewMacro(function(c)
-        return liszt `(not c.in_boundary_region)
-    end))
-
-    grid.x_edges:NewFieldMacro('xy_ids', L.NewMacro(function(e)
-        return liszt quote
-            var raw_addr = L.id(e)
-            var y_id     = raw_addr / L.addr(xsize)
-            var x_id     = raw_addr - y_id * L.addr(xsize)
-        in
-            { x_id, y_id }
-        end
-    end))
-
-    grid.y_edges:NewFieldMacro('xy_ids', L.NewMacro(function(e)
-        return liszt quote
-            var raw_addr = L.id(e)
-            var y_id     = raw_addr / L.addr(xsize-1)
-            var x_id     = raw_addr - y_id * L.addr(xsize-1)
-        in
-            { x_id, y_id }
-        end
-    end))
-
-    grid.x_edges:NewFieldMacro('in_boundary_region', L.NewMacro(function(e)
-        return liszt `(e.xy_ids[0] < boundary_cells or
-                       e.xy_ids[0] > xsize - 1 - boundary_cells or
-                       e.xy_ids[1] < boundary_cells or
-                       e.xy_ids[1] > ysize - 2 - boundary_cells)
-    end))
-
-    grid.y_edges:NewFieldMacro('in_boundary_region', L.NewMacro(function(e)
-        return liszt `(e.xy_ids[0] < boundary_cells or
-                       e.xy_ids[0] > xsize - 2 - boundary_cells or
-                       e.xy_ids[1] < boundary_cells or
-                       e.xy_ids[1] > ysize - 1 - boundary_cells)
-    end))
-
-    grid.x_edges:NewFieldMacro('in_interior', L.NewMacro(function(e)
-        return liszt `(not e.in_boundary_region)
-    end))
-
-    grid.y_edges:NewFieldMacro('in_interior', L.NewMacro(function(e)
-        return liszt `(not e.in_boundary_region)
-    end))
-
->>>>>>> 9f2c599a
 end
 
 
 function Grid.New2dUniformGrid(xSize, ySize, pos, w, h, boundary)
-    boundary = boundary or 0
+    boundary = boundary or 1
     if not xSize or not ySize then
         error('must supply the x and y size of the grid', 2)
     end
 
-<<<<<<< HEAD
     local nCells        = xSize * ySize
     local nDualCells    = (xSize - 1) * (ySize - 1)
     local nVertices     = (xSize + 1) * (ySize + 1)
     local nEdges        = 2 * ( xSize*(ySize+1) + ySize*(xSize+1) )
+    local nXEdges       = xSize * (ySize - 1)
+    local nYEdges       = (xSize - 1) * ySize
     -- we use two grid systems for the edges
-=======
-    local nCells = xSize * ySize
-    local nDualCells = (xSize - 1) * (ySize - 1)
-    local nXEdges = xSize * (ySize - 1)
-    local nYEdges = (xSize - 1) * ySize
->>>>>>> 9f2c599a
 
     local grid = setmetatable({
         xdim = xSize,
@@ -462,20 +414,20 @@
         grid_height = h,
         cells       = L.NewRelation(nCells, 'cells'),
         dual_cells  = L.NewRelation(nDualCells, 'dual_cells'),
-<<<<<<< HEAD
         vertices    = L.NewRelation(nVertices, 'vertices'),
-        edges       = L.NewRelation(nEdges, 'edges')
-=======
+        edges       = L.NewRelation(nEdges, 'edges'),
+        -- x_edges are horizontal edges
         x_edges     = L.NewRelation(nXEdges, 'x_edges'),
+        -- y_edges are vertical edges
         y_edges     = L.NewRelation(nYEdges, 'y_edges'),
         boundary_cells = boundary,
->>>>>>> 9f2c599a
     }, Grid)
 
     setupCells(grid)
     setupDualCells(grid)
     setupVertices(grid)
     setupEdges(grid)
+    setupXYedges(grid)
 
     setupInterconnects(grid)
 
@@ -516,4 +468,4 @@
 
 function Grid:boundaryCells()
     return self.boundary_cells
-end+end
