--- conflicted
+++ resolved
@@ -138,12 +138,6 @@
     return macro
 end
 
-<<<<<<< HEAD
-function L.LRelation:json_serialize(rel_to_name, filedir)
-    if filedir then
-        os.execute("mkdir " .. filedir)
-    end
-=======
 function L.LRelation:CreateIndex(name)
     local f = self[name]
     if self._index then
@@ -174,8 +168,10 @@
     self._indexdata[numindices] = pos
 end
 
-function L.LRelation:json_serialize(rel_to_name)
->>>>>>> 822af76c
+function L.LRelation:json_serialize(rel_to_name, filedir)
+    if filedir then
+        os.execute("mkdir " .. filedir)
+    end
     local json = {
         size      = self._size,
         fields    = {},
