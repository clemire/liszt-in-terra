--- conflicted
+++ resolved
@@ -235,11 +235,7 @@
 function L.LField:LoadFunction(lua_callback)
     self:Allocate()
     for i = 0, self:Size() - 1 do
-<<<<<<< HEAD
-        callback(terralib.cast(&self.type:terraBaseType(), self.data + i), i)
-=======
         self.data[i] = lua_callback(i)
->>>>>>> 576b04ab
     end
 end
 
