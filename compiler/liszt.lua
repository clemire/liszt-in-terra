--[[ Module defines all of the parsing functions used to generate
     an AST for Liszt code 
]]--

module(... or 'liszt', package.seeall)

-- Imports
package.path = package.path .. ";./compiler/?.lua;./compiler/?.t"

-- Import ast nodes, keeping out of global scope
ast = require "ast"
_G['ast'] = nil

local Parser = terralib.require('terra/tests/lib/parsing')

-- Global precedence table
local precedence = {

	["or"]  = 0,
	["and"] = 1,

	["<"]   = 2,
	[">"]   = 2,
	["<="]  = 2,
	[">="]  = 2,
	["=="]  = 2,
	["~="]  = 2,

	["+"]   = 3,
	["-"]   = 3,

	["*"]   = 4,
	["/"]   = 4,
	["%"]   = 4,

	unary   = 5,
--	uminus  = 5,
--	["not"] = 5,
--	["#"]   = 5,

	["^"]   = 6,
}

local block_terminators = {
    ['end']    = 1,
 	['else']   = 1,
 	['elseif'] = 1,
 	['until']  = 1,
 	['break']  = 1,
}

--[[ Generic expression operator parsing functions: ]]--
local function leftbinary(P, lhs)
	local op  = P:next().type
	local rhs = P:exp(op)
	return ast.BinaryOp:New(lhs, op, rhs)
end

local function rightbinary(P, lhs)
	local op  = P:next().type
	local rhs = P:exp(op, "right")
	return ast.BinaryOp:New(lhs, op, rhs)
end

local function unary (P)
	local op = P:next().type
	local exp = P:exp(precedence.unary)
	return ast.UnaryOp:New(op, exp)
end	

----------------------------------
--[[ Build Liszt Pratt parser ]]--
----------------------------------
lang = { }

--[[ Expression parsing ]]--
lang.exp = Parser.Pratt() -- returns a pratt parser
		   :prefix("-",   unary)
		   :prefix("not", unary)

		   :infix("or",  precedence["or"],  leftbinary)
		   :infix("and", precedence["and"], leftbinary)

		   :infix("<",   precedence["<"],   leftbinary)
		   :infix(">",   precedence[">"],   leftbinary)
		   :infix("<=",  precedence["<="],  leftbinary)
		   :infix(">=",  precedence[">="],  leftbinary)
		   :infix("==",  precedence["=="],  leftbinary)
		   :infix("~=",  precedence["~="],  leftbinary)

		   :infix("*",   precedence['*'],   leftbinary)
		   :infix('/',   precedence['/'],   leftbinary)
		   :infix('%',   precedence['%'],   leftbinary)

		   :infix("+",   precedence["+"],   leftbinary)
		   :infix("-",   precedence["-"],   leftbinary)
		   :infix('^',   precedence['^'],   rightbinary)
		   :prefix(Parser.default, function(P) return P:simpleexp() end)

-- tuples are used to represent a sequence of comma-seperated expressions that can
-- be found in function calls and will perhaps be used in for statements
lang.tuple = function (P, exprs)
	exprs = exprs or { }
	exprs[#exprs + 1] = P:exp()
	if P:nextif(",") then
		return P:tuple(exprs)
	else 
		return ast.Tuple:New(unpack(exprs))
	end
end

--[[ recursively checks to see if lhs is part of a field index 
     or a table lookup. lhs parameter is already an LValue 
--]]
lang.lvaluehelper = function (P, lhs)
	local cur = P:cur()
	-- table indexing:
	if cur.type == '.' or cur.type == ':' then
		local op = P:next().type
		-- check to make sure the table is being indexed by a valid name
		if not P:matches(P.name) then P:error("expected name after '.'") end
		return P:lvaluehelper(ast.TableLookup:New(lhs, op, ast.Name:New(P:next().value)))

	-- field index / function call?
	elseif P:nextif('(') then
		local args = P:tuple()
		P:expect(')')
		return P:lvaluehelper(ast.Call:New(lhs, args))
	end
	return lhs
end

--[[ This function finds the first name of the lValue, then calls
     lValueHelper to recursively check to table or field lookups. 
--]]
lang.lvalue = function (P)
	if not P:matches(P.name) then
		local token = P:next()
		P:error("Expected name at " .. token.linenumber .. ":" .. token.offset)
	end

	return P:lvaluehelper(ast.Name:New(P:next().value))
end

--[[  simpleexp is called when exp cannot parse the next token...
      we could be looking at an LValue, Value, or parenthetically
      enclosed expression  
--]]
lang.simpleexp = function(P)
	-- catch values
	if P:matches(P.number) then
		return ast.Number:New(P:next().value)		

	-- catch bools
	elseif P:matches('true') or P:matches('false') then
		return ast.Bool:New(P:next().type)

	-- catch parenthesized expressions
	elseif P:nextif("(") then
		local v = P:exp()
		P:expect(")")
		return v
	end

	-- expect LValue
	return P:lvalue()
end

lang.liszt_kernel = function (P)
	-- parse liszt_kernel keyword and argument:
	P:expect("liszt_kernel")

	-- parse parameter
	P:expect("(")
	local param = P:expect(P.name).value
	P:expect(")")

	-- parse block
	local block = P:block()
	P:expect("end")

	return ast.LisztKernel:New(param, block)
end

--[[ Statement Parsing ]]--
--[[ Supported statements:
      - if statement
      - while statement
      - repeat statement
      - do statement
	  - variable declaration
      - assignment
      - variable initialization
      - expression statement
	  - TODO: for statement
--]]
lang.statement = function (P)

	-- check for initialization/declaration
	if (P:nextif("var")) then
		local name = P:lvalue()
		-- differentiate between initialization and declaration
		if (P:nextif("=")) then
			local expr = P:exp()
			return ast.InitStatement:New(name, expr)
		else
			return ast.DeclStatement:New(name)
		end

	--[[ if statement ]]--
	elseif P:nextif("if") then
		local blocks = { }

		local cond = P:exp()

		P:expect("then")
		local body = P:block()
		blocks[#blocks+1] = ast.CondBlock:New(cond, body)

		-- parse all elseif clauses
		while (P:nextif("elseif")) do
			local cond = P:exp()
			P:expect("then")
			local body = P:block()
			blocks[#blocks+1] = ast.CondBlock:New(cond, body)							
			end

		if (P:nextif('else')) then
			blocks[#blocks+1]=P:block()
		end

		P:expect("end")
		return ast.IfStatement:New(unpack(blocks))

	--[[ while statement ]]--
	elseif P:nextif("while") then
		local condition = P:exp()
		P:expect("do")
		local body = P:block()
		P:expect("end")
		return ast.WhileStatement:New(condition, body)

	-- do block end
	elseif P:nextif("do") then
		local body = P:block()
		P:expect("end")
		return ast.DoStatement:New(body)

	-- repeat block until condition
	elseif P:nextif("repeat") then
		local body = P:block()
		P:expect("until")
		local condition = P:exp()
		return ast.RepeatStatement:New(condition, body)

	-- TODO: implement for statement
	-- Just a skeleton. NumericFor loops should be of just one type.
	-- GenericFor loops may be of different types.
	-- What for loops to support within the DSL?
    elseif P:nextif("for") then
		local iterator = P:expect(P.name).value
		if (P:nextif("in")) then
                        local set = P:lvalue()
                        P:expect("do")
                        local body = P:block()
                        P:expect("end")
                        -- ?? what kinds should these be
			return GenericFor:New(iterator, set, body)
		else
			P:expect("=")
<<<<<<< HEAD
			return ast.NumericFor:New()
=======
                        local exprs = { }
                        exprs[1] = P:exp()
                        P:expect(',')
                        exprs[2] = P:exp()
                        if P:nextif(',') then
                            exprs[3] = P:exp()
                        end
                        P:expect("do")
                        local body = P:block()
                        P:expect("end")
			return NumericFor:New(iterator, unpack(exprs), body)
>>>>>>> 5fd56645
		end

    elseif P:nextif("foreach") then
		local iterator = P:expect(P.name).value
                P:expect("in")
                local set = P:lvalue()
                P:expect("do")
                local body = P:block()
                P:expect("end")
		return GenericFor:New(iterator, set, body)

	--[[ expression statement / assignment statement ]]--
	else
		local expr = P:exp()
		if (P:nextif('=')) then
			-- check to make sure lhs is an LValue
			if not expr.isLValue() then P:error("expected LValue before '='") end

			local rhs = P:exp()
			return ast.Assignment:New(expr, rhs)
		else
			return expr
		end
	end
end

lang.block = function (P)
	local statements = { }
	local first = P:cur().type
	while not block_terminators[first] do
		statements[#statements+1] = lang.statement(P)
		first = P:cur().type
	end

	if P:nextif('break') then
		statements[#statements+1] = ast.Break:New()
		-- check to make sure break is the last statement of the block
		local key = P:cur().type
		if (not block_terminators[key]) or key == 'break' then
			P:error("block should terminate after the break statement")
		end
	end

	return ast.Block:New(unpack(statements))
end<|MERGE_RESOLUTION|>--- conflicted
+++ resolved
@@ -42,11 +42,11 @@
 }
 
 local block_terminators = {
-    ['end']    = 1,
- 	['else']   = 1,
- 	['elseif'] = 1,
- 	['until']  = 1,
- 	['break']  = 1,
+	['end']    = 1,
+	['else']   = 1,
+	['elseif'] = 1,
+	['until']  = 1,
+	['break']  = 1,
 }
 
 --[[ Generic expression operator parsing functions: ]]--
@@ -257,42 +257,38 @@
 	-- Just a skeleton. NumericFor loops should be of just one type.
 	-- GenericFor loops may be of different types.
 	-- What for loops to support within the DSL?
-    elseif P:nextif("for") then
+	elseif P:nextif("for") then
 		local iterator = P:expect(P.name).value
 		if (P:nextif("in")) then
-                        local set = P:lvalue()
-                        P:expect("do")
-                        local body = P:block()
-                        P:expect("end")
-                        -- ?? what kinds should these be
-			return GenericFor:New(iterator, set, body)
+		local set = P:lvalue()
+		P:expect("do")
+		local body = P:block()
+		P:expect("end")
+		-- ?? what kinds should these be
+			return ast.GenericFor:New(iterator, set, body)
 		else
 			P:expect("=")
-<<<<<<< HEAD
-			return ast.NumericFor:New()
-=======
-                        local exprs = { }
-                        exprs[1] = P:exp()
-                        P:expect(',')
-                        exprs[2] = P:exp()
-                        if P:nextif(',') then
-                            exprs[3] = P:exp()
-                        end
-                        P:expect("do")
-                        local body = P:block()
-                        P:expect("end")
-			return NumericFor:New(iterator, unpack(exprs), body)
->>>>>>> 5fd56645
-		end
-
-    elseif P:nextif("foreach") then
+			local exprs = { }
+			exprs[1] = P:exp()
+			P:expect(',')
+			exprs[2] = P:exp()
+			if P:nextif(',') then
+			    exprs[3] = P:exp()
+			end
+			P:expect("do")
+			local body = P:block()
+			P:expect("end")
+			return ast.NumericFor:New(iterator, unpack(exprs), body)
+		end
+
+	elseif P:nextif("foreach") then
 		local iterator = P:expect(P.name).value
-                P:expect("in")
-                local set = P:lvalue()
-                P:expect("do")
-                local body = P:block()
-                P:expect("end")
-		return GenericFor:New(iterator, set, body)
+		P:expect("in")
+		local set = P:lvalue()
+		P:expect("do")
+		local body = P:block()
+		P:expect("end")
+		return ast.GenericFor:New(iterator, set, body)
 
 	--[[ expression statement / assignment statement ]]--
 	else
