local exports = {}

local ast     = require 'ast'
local semant  = require 'semant'
local runtime = terralib.require 'runtime/liszt'
local types   = terralib.require 'compiler/types'
local Type    = types.Type
local t       = types.t

-- data type of row indexes
local RITYPE = uint32

function ast.AST:codegen (env)
	print(debug.traceback())
	error("Codegen not implemented for AST node " .. self.kind)
end

function ast.ExprStatement:codegen (env)
	return self.exp:codegen(env)
end

function ast.LisztKernel:codegen (env)
	local param = symbol(RITYPE)
	env:localenv()[self.iter.name] = param

	local set  = self.set:codegen(env)
	local body = self.body:codegen(env)

	return quote
		for [param] = 0, [set]._size do
			[body]
		end
	end
end

function ast.Relation:codegen(env)
	local rel = self.relation
	return `rel
end

function ast.Block:codegen (env)
	-- start with an empty ast node, or we'll get an error when appending new quotes below
	local code = quote end
	for i = 1, #self.statements do
		local stmt = self.statements[i]:codegen(env)
		code = quote code stmt end
	end
	return code
end

function ast.CondBlock:codegen(env, cond_blocks, else_block, index)
	index = index or 1

	local cond  = self.cond:codegen(env)
	env:enterblock()
	local body = self.body:codegen(env)
	env:leaveblock()

	if index == #cond_blocks then
		if else_block then
			return quote if [cond] then [body] else [else_block:codegen(env)] end end
		else
			return quote if [cond] then [body] end end
		end
	else
		env:enterblock()
		local nested = cond_blocks[index + 1]:codegen(env, cond_blocks, else_block, index + 1)
		env:leaveblock()
		return quote if [cond] then [body] else [nested] end end
	end
end

function ast.IfStatement:codegen (env)
	return self.if_blocks[1]:codegen(env, self.if_blocks, self.else_block)
end

function ast.WhileStatement:codegen (env)
	local cond = self.cond:codegen(env)
	env:enterblock()
	local body = self.body:codegen(env)
	env:leaveblock()
	return quote while [cond] do [body] end end
end

function ast.DoStatement:codegen (env)
	env:enterblock()
	local body = self.body:codegen(env)
	env:leaveblock()
	return quote do [body] end end
end

function ast.RepeatStatement:codegen (env)
	env:enterblock()
	local body = self.body:codegen(env)
	local cond = self.cond:codegen(env)
	env:leaveblock()

	return quote repeat [body] until [cond] end
end

function ast.NumericFor:codegen (env)
	-- min and max expression should be evaluated in current scope,
	-- iter expression should be in a nested scope, and for block
	-- should be nested again -- that way the loop var is reset every
	-- time the loop runs.
	local minexp  = self.lower:codegen(env)
	local maxexp  = self.upper:codegen(env)
	local stepexp = self.step and self.step:codegen(env) or nil

	env:enterblock()
	local iterstr = self.iter.name
	local itersym = symbol()
	env:localenv()[iterstr] = itersym

	env:enterblock()
	local body = self.body:codegen(env)
	env:leaveblock()
	env:leaveblock()

	if stepexp then
		return quote for [itersym] = [minexp], [maxexp], [stepexp] do [body] end end
	end

	return quote for [itersym] = [minexp], [maxexp] do [body] end end
end

function ast.Break:codegen(env)
	return quote break end
end

<<<<<<< HEAD
function ast.LocalVar:codegen(env)
	local s = env:localenv()[self.name]
	return `[s]
end

=======
>>>>>>> b217f619
local phaseMap = {
	['+']   	= runtime.L_PLUS,
	['-']   	= runtime.L_MINUS,
	['*']   	= runtime.L_MULTIPLY,
	['/']   	= runtime.L_DIVIDE,
	['and'] 	= runtime.L_BAND,
	['or']  	= runtime.L_BOR,
	['land']    = runtime.L_AND,
	['lor']     = runtime.L_OR,
}

local function bin_exp (op, lhe, rhe)
	if     op == '+'   then return `lhe +   rhe
	elseif op == '-'   then return `lhe -   rhe
	elseif op == '/'   then return `lhe /   rhe
	elseif op == '*'   then return `lhe *   rhe
	elseif op == '%'   then return `lhe %   rhe
	elseif op == '^'   then return `lhe ^   rhe
	elseif op == 'or'  then return `lhe or  rhe
	elseif op == 'and' then return `lhe and rhe
	elseif op == '<'   then return `lhe <   rhe
	elseif op == '>'   then return `lhe >   rhe
	elseif op == '<='  then return `lhe <=  rhe
	elseif op == '>='  then return `lhe >=  rhe
	elseif op == '=='  then return `lhe ==  rhe
	elseif op == '~='  then return `lhe ~=  rhe
	end
end

function ast.Assignment:codegen (env)
	local lvalue = self.lvalue
	local ttype  = self.lvalue.node_type:terraType()
	local lhs = self.lvalue:codegen(env)
	local rhs = self.exp:codegen(env)

	if self.reduceop then
		rhs = bin_exp(self.reduceop, lhs, rhs)
	end
	return quote lhs = rhs end
end

function ast.FieldAccess:codegen (env)
	local field = self.field
	local index = env:localenv()[self.row]
	return `@(field.data + [index])

	--[[
	local typ   = self.node_type:terraType()
	local el_type, el_len = self.node_type:runtimeType()

	return quote
		var [read] : typ
		runtime.lkFieldRead([field.__lkfield], [topo], el_type, el_len, 0, el_len, &[read])
			in
		[read]
	end
	]]
end

-- By the time we make it to codegen, Call nodes are only used to represent builtin function calls.
function ast.Call:codegen (env)
	return self.func.func.codegen(self, env)
end

function ast.DeclStatement:codegen (env)
	local varname = self.ref.name
	local tp      = self.ref.node_type:terraType()
	local varsym  = symbol(tp)
	env:localenv()[varname] = varsym

	if self.initializer then
		local exp = self.initializer:codegen(env)
		return quote var [varsym] = [exp] end
	else
		return quote var [varsym] end
	end
end

--function ast.Name:codegen_lhs (env)
--	return `[env:combinedenv()[self.name]]
--end

function ast.VectorLiteral:codegen (env)
	local ct = { }
	local v = symbol()
	local tp = self.node_type:terraBaseType()
	for i = 1, #self.elems do
		ct[i] = self.elems[i]:codegen()
	end

   -- These quotes give terra the opportunity to generate optimized assembly via the vectorof call
   -- when I dissassembled terra functions at the console, they seemed more likely to use vector
   -- ops for loading values if vectors are initialized this way.
   local v1, v2, v3, v4, v5, v6 = ct[1], ct[2], ct[3], ct[4], ct[5], ct[6]
	if #ct == 2 then
		return `vectorof(tp, v1, v2)
	elseif #ct == 3 then
		return `vectorof(tp, v1, v2, v3)
	elseif #ct == 4 then
		return `vectorof(tp, v1, v2, v3, v4)
	elseif #ct == 5 then
		return `vectorof(tp, v1, v2, v3, v4, v5)
	elseif #ct == 6 then
		return `vectorof(tp, v1, v2, v3, v4, v5, v6)

	else
		local s = symbol(self.node_type:terraType())
		local t = symbol()
		local q = quote
			var [s]
			var [t] = [&tp](&s)
		end

		for i = 1, #ct do
			local val = ct[i]
			q = quote 
				[q] 
				@[t] = [val]
				t = t + 1
			end
		end
		return quote [q] in [s] end
	end
end

function ast.Scalar:codegen (env)
	local d = self.scalar.data
	local s = symbol(&self.scalar.type:terraType())
	return quote var [s] = d in @[s] end
end

-- Name:codegen only has to worry about returning r-values
-- Name:codegen_lhs returns l-values
function ast.Name:codegen (env)
	local val = env:combinedenv()[self.name]

	return `[val]
end

function ast.VectorIndex:codegen (env)
	local vector = self.vector:codegen(env)
	local index  = self.index:codegen(env)

	return `vector[index]
end

function ast.Number:codegen (env)
	return `[self.value]
end

function ast.Bool:codegen (env)
	if self.value == 'true' then
		return `true
	else 
		return `false
	end
end

function ast.UnaryOp:codegen (env)
	local expr = self.exp:codegen(env)
	if (self.op == '-') then return `-[expr]
	else return `not [expr]
	end
end


function ast.BinaryOp:codegen (env)
	local lhe = self.lhs:codegen(env)
	local rhe = self.rhs:codegen(env)
	return bin_exp(self.op, lhe, rhe)
end

--[[
function ast.GenericFor:codegen (env)
	env:enterblock()

	local varname = self.children[1].children[1]
	local varsym = symbol()
	local ctx    = env.context
	env:localenv()[varname] = varsym

	local code = quote
		var [varsym] : runtime.lkElement
		if (runtime.lkGetActiveElement(&[ctx], [varsym]) > 0) then
			-- run block!
		end
	end


	env:leaveblock()
	return code
end
]]--

function exports.codegen (luaenv, kernel_ast)
	local env = terralib.newenvironment(luaenv)

	env:enterblock()
	local kernel_body = kernel_ast:codegen(env)
	env:leaveblock()

	return terra ()
		[kernel_body]
	end
end

return exports
<|MERGE_RESOLUTION|>--- conflicted
+++ resolved
@@ -128,14 +128,11 @@
 	return quote break end
 end
 
-<<<<<<< HEAD
 function ast.LocalVar:codegen(env)
 	local s = env:localenv()[self.name]
 	return `[s]
 end
 
-=======
->>>>>>> b217f619
 local phaseMap = {
 	['+']   	= runtime.L_PLUS,
 	['-']   	= runtime.L_MINUS,
