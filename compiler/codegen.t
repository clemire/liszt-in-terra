local Codegen = {}
package.loaded["compiler.codegen"] = Codegen

local ast = require "compiler.ast"

local C = terralib.require 'compiler.c'

local thread_id
local block_id
local aadd

if terralib.cudacompile then
  thread_id = cudalib.nvvm_read_ptx_sreg_tid_x
  block_id  = cudalib.nvvm_read_ptx_sreg_ctaid_x
  --ntid  = cudalib.nvvm_read_ptx_sreg_ntid_x  -- terralib.intrinsic("llvm.nvvm.read.ptx.sreg.ntid.x",{} -> int)
  --sqrt  = cudalib.nvvm_sqrt_rm_d             -- floating point sqrt, round to nearest
  aadd  = terralib.intrinsic("llvm.nvvm.atomic.load.add.f32.p0f32", {&float,float} -> {float})
end

----------------------------------------------------------------------------

local Context = {}
Context.__index = Context

function Context.new(env, bran)
    local ctxt = setmetatable({
        env     = env,
        bran    = bran,
    }, Context)
    return ctxt
end
function Context:localenv()
  return self.env:localenv()
end
function Context:enterblock()
  self.env:enterblock()
end
function Context:leaveblock()
  self.env:leaveblock()
end

function Context:onGPU()
  return self.bran.location == L.GPU
end

function Context:FieldPtr(field)
<<<<<<< HEAD
  return self.bran:getRuntimeFieldPtr(field)
=======
  return `[self.bran:getRuntimeFieldGerm(field)].data
end
function Context:GlobalPtr(global)
  return `[self.bran:getRuntimeGlobalGerm(global)].data
end
function Context:SubsetPtr()
  return `[self.bran:getRuntimeSubsetGerm()]
>>>>>>> 36811cce
end
function Context:runtimeGerm()
  return self.bran.runtime_germ:ptr()
end
function Context:cpuGerm()
  return self.bran.cpu_germ:ptr()
end
function Context:isLiveCheck(param_var)
  local ptr = self:FieldPtr(self.bran.relation._is_live_mask)
  return `ptr[param_var]
end
function Context:deleteSizeVar()
  local dd = self.bran.delete_data
  if dd then
    -- codegen a global access
    local dataptr = dd.updated_size.data
    return `@dataptr
  end
end
function Context:getInsertIndex()
  return `[self:runtimeGerm()].insert_write
end
function Context:incrementInsertIndex()
  local insert_index = self:getInsertIndex()
  local counter = self.bran.insert_data.n_inserted.data

  return quote
    insert_index = insert_index + 1
    @counter = @counter + 1
  end
end

----------------------------------------------------------------------------

local function cpu_codegen (kernel_ast, ctxt)
  ctxt:enterblock()
    -- declare the symbol for iteration
    local param = symbol(L.row(ctxt.bran.relation):terraType())
    ctxt:localenv()[kernel_ast.name] = param

    -- insert a check for the live row mask
    local body  = quote
      if [ctxt:isLiveCheck(param)] then
        [kernel_ast.body:codegen(ctxt)]
      end
    end

    -- by default on CPU just iterate over all the possible rows
    local kernel_body = quote
      for [param] = 0, [ctxt:runtimeGerm()].n_rows do
        [body]
      end
    end

    -- special iteration logic for subset-mapped kernels
    if ctxt.bran.subset then
      kernel_body = quote
        if [ctxt:runtimeGerm()].use_boolmask then
          var boolmask = [ctxt:runtimeGerm()].boolmask
          for [param] = 0, [ctxt:runtimeGerm()].n_rows do
            if boolmask[param] then -- subset guard
              [body]
            end
          end
        else
          var index = [ctxt:runtimeGerm()].index
          var size = [ctxt:runtimeGerm()].index_size
          for itr = 0,size do
            var [param] = index[itr]
            [body]
          end
        end
      end
    end
  ctxt:leaveblock()

  local r = terra ()
    [kernel_body]
  end
  return r
end

local function gpu_codegen (kernel_ast, ctxt)
  local BLOCK_SIZE = 32

  ctxt:enterblock()
    -- declare the symbol for iteration
    local param = symbol(L.row(ctxt.bran.relation):terraType())
    ctxt:localenv()[kernel_ast.name] = param

    local body  = kernel_ast.body:codegen(ctxt)

    local kernel_body = quote
      var id : uint64 = block_id() * BLOCK_SIZE + thread_id()
      var [param] = id
      if [param] < [ctxt:runtimeGerm()].n_rows then
        [body]
      end
    end

    if ctxt.bran.subset then
      kernel_body = quote
        var id : uint64 = block_id() * BLOCK_SIZE + thread_id()
        if [ctxt:runtimeGerm()].use_boolmask then
          var [param] = id
          if [param] < [ctxt:runtimeGerm()].n_rows and
             [ctxt:runtimeGerm()].boolmask[param]
          then
            [body]
          end
        else
          if id < [ctxt:runtimeGerm()].index_size then
            var [param] = [ctxt:runtimeGerm()].index[id]
            [body]
          end
        end
      end
    end
  ctxt:leaveblock()

  local cuda_kernel = terra ()
    [kernel_body]
  end
  local M = terralib.cudacompile { cuda_kernel = cuda_kernel }

  local launcher = terra ()
    var n_blocks = uint(C.ceil(
      [ctxt:cpuGerm()].n_rows / float(BLOCK_SIZE)))
    var params = terralib.CUDAParams {
      n_blocks, 1, 1,
      BLOCK_SIZE, 1, 1,
      0, nil
    }

    if [ctxt.bran.subset ~= nil] and not [ctxt:cpuGerm()].use_boolmask then
      var n_blocks = uint(C.ceil(
        [ctxt:cpuGerm()].index_size / float(BLOCK_SIZE)))
      params = terralib.CUDAParams {
        n_blocks, 1, 1,
        BLOCK_SIZE, 1, 1,
        0, nil
      }
    end

    M.cuda_kernel(&params)
  end

  return launcher
end

function Codegen.codegen (kernel_ast, bran)
  local env = terralib.newenvironment(nil)
  local ctxt = Context.new(env, bran)

  if ctxt:onGPU() then
    return gpu_codegen(kernel_ast, ctxt)
  else
    return cpu_codegen(kernel_ast, ctxt)
  end
end


----------------------------------------------------------------------------

function ast.AST:codegen (ctxt)
  error("Codegen not implemented for AST node " .. self.kind)
end

function ast.ExprStatement:codegen (ctxt)
  return self.exp:codegen(ctxt)
end

-- complete no-op
function ast.Quote:codegen (ctxt)
  return self.code:codegen(ctxt)
end

function ast.LetExpr:codegen (ctxt)
  ctxt:enterblock()
  local block = self.block:codegen(ctxt)
  local exp   = self.exp:codegen(ctxt)
  ctxt:leaveblock()

  return quote [block] in [exp] end
end

-- DON'T CODEGEN THE KERNEL THIS WAY; HANDLE IN Codegen.codegen()
--function ast.LisztKernel:codegen (ctxt)
--end

function ast.Block:codegen (ctxt)
  -- start with an empty ast node, or we'll get an error when appending new quotes below
  local code = quote end
  for i = 1, #self.statements do
    local stmt = self.statements[i]:codegen(ctxt)
    code = quote code stmt end
  end
  return code
end

function ast.CondBlock:codegen(ctxt, cond_blocks, else_block, index)
  index = index or 1

  local cond  = self.cond:codegen(ctxt)
  ctxt:enterblock()
  local body = self.body:codegen(ctxt)
  ctxt:leaveblock()

  if index == #cond_blocks then
    if else_block then
      return quote if [cond] then [body] else [else_block:codegen(ctxt)] end end
    else
      return quote if [cond] then [body] end end
    end
  else
    ctxt:enterblock()
    local nested = cond_blocks[index + 1]:codegen(ctxt, cond_blocks, else_block, index + 1)
    ctxt:leaveblock()
    return quote if [cond] then [body] else [nested] end end
  end
end

function ast.IfStatement:codegen (ctxt)
  return self.if_blocks[1]:codegen(ctxt, self.if_blocks, self.else_block)
end

function ast.WhileStatement:codegen (ctxt)
  local cond = self.cond:codegen(ctxt)
  ctxt:enterblock()
  local body = self.body:codegen(ctxt)
  ctxt:leaveblock()
  return quote while [cond] do [body] end end
end

function ast.DoStatement:codegen (ctxt)
  ctxt:enterblock()
  local body = self.body:codegen(ctxt)
  ctxt:leaveblock()
  return quote do [body] end end
end

function ast.RepeatStatement:codegen (ctxt)
  ctxt:enterblock()
  local body = self.body:codegen(ctxt)
  local cond = self.cond:codegen(ctxt)
  ctxt:leaveblock()

  return quote repeat [body] until [cond] end
end

function ast.NumericFor:codegen (ctxt)
  -- min and max expression should be evaluated in current scope,
  -- iter expression should be in a nested scope, and for block
  -- should be nested again -- that way the loop var is reset every
  -- time the loop runs.
  local minexp  = self.lower:codegen(ctxt)
  local maxexp  = self.upper:codegen(ctxt)
  local stepexp = self.step and self.step:codegen(ctxt) or nil

  ctxt:enterblock()
  local iterstr = self.name
  local itersym = symbol()
  ctxt:localenv()[iterstr] = itersym

  ctxt:enterblock()
  local body = self.body:codegen(ctxt)
  ctxt:leaveblock()
  ctxt:leaveblock()

  if stepexp then
    return quote for [itersym] = [minexp], [maxexp], [stepexp] do [body] end end
  end

  return quote for [itersym] = [minexp], [maxexp] do [body] end end
end

function ast.Break:codegen(ctxt)
  return quote break end
end

function ast.Name:codegen(ctxt)
  local s = ctxt:localenv()[self.name]
  assert(terralib.issymbol(s))
  return `[s]
end

local function min(lhe, rhe)
  return quote
    var a = [lhe]
    var b = [rhe]
    var min = a
    if b < a then
      min = b
    end
    in
    min
  end
end

local function max(lhe, rhe)
  return quote
    var a = [lhe]
    var b = [rhe]
    var max = a
    if b > a then
      max = b
    end
    in
    max
  end
end

local function bin_exp (op, lhe, rhe)
  if     op == '+'   then return `[lhe] +   [rhe]
  elseif op == '-'   then return `[lhe] -   [rhe]
  elseif op == '/'   then return `[lhe] /   [rhe]
  elseif op == '*'   then return `[lhe] *   [rhe]
  elseif op == '%'   then return `[lhe] %   [rhe]
  elseif op == '^'   then return `[lhe] ^   [rhe]
  elseif op == 'or'  then return `[lhe] or  [rhe]
  elseif op == 'and' then return `[lhe] and [rhe]
  elseif op == '<'   then return `[lhe] <   [rhe]
  elseif op == '>'   then return `[lhe] >   [rhe]
  elseif op == '<='  then return `[lhe] <=  [rhe]
  elseif op == '>='  then return `[lhe] >=  [rhe]
  elseif op == '=='  then return `[lhe] ==  [rhe]
  elseif op == '~='  then return `[lhe] ~=  [rhe]
  elseif op == 'max' then return max(lhe, rhe)
  elseif op == 'min' then return min(lhe, rhe)
  end
end

function let_vec_binding(typ, N, exp)
  local val = symbol(typ:terraType())
  local let_binding = quote var [val] = [exp] end

  local coords = {}
  if typ:isVector() then
    for i=1, N do coords[i] = `val.d[i-1] end
  else
    for i=1, N do coords[i] = `val end
  end

  return let_binding, coords
end

function vec_bin_exp(op, result_typ, lhe, rhe, lhtyp, rhtyp)
  -- ALL non-vector ops are handled here
  if not lhtyp:isVector() and not rhtyp:isVector() then
    return bin_exp(op, lhe, rhe)
  end

  -- the result type is misleading if we're doing a vector comparison...
  if op == '==' or op == '~=' then
    -- assert(lhtyp:isVector() and rhtyp:isVector())
    result_typ = lhtyp
    if lhtyp:isCoercableTo(rhtyp) then
      result_typ = rhtyp
    end
  end

  local N = result_typ.N

  local lhbind, lhcoords = let_vec_binding(lhtyp, N, lhe)
  local rhbind, rhcoords = let_vec_binding(rhtyp, N, rhe)

  -- Assemble the resulting vector by mashing up the coords
  local coords = {}
  for i=1, N do
    coords[i] = bin_exp(op, lhcoords[i], rhcoords[i])
  end
  local result = `[result_typ:terraType()]({ array( [coords] ) })

  -- special case handling of vector comparisons
  if op == '==' then -- AND results
    result = `true
    for i = 1, N do result = `result and [ coords[i] ] end
  elseif op == '~=' then -- OR results
    result = `false
    for i = 1, N do result = `result or [ coords[i] ] end
  end

  local q = quote
    [lhbind]
    [rhbind]
  in
    [result]
  end
  return q
end


function ast.Assignment:codegen (ctxt)
  local lhs   = self.lvalue:codegen(ctxt)
  local rhs   = self.exp:codegen(ctxt)

  local ltype, rtype = self.lvalue.node_type, self.exp.node_type

  if self.reduceop then
    rhs = vec_bin_exp(self.reduceop, ltype, lhs, rhs, ltype, rtype)
  end
  return quote [lhs] = rhs end
end

function ast.GlobalReduce:codegen(ctxt)
  -- just re-direct to an assignment statement for now.
  local assign = ast.Assignment:DeriveFrom(self)
  assign.lvalue = self.global
  assign.exp    = self.exp
  assign.reduceop = self.reduceop

  return assign:codegen(ctxt)
end

function ast.FieldWrite:codegen (ctxt)
  --if ctxt:onGPU() and self.reduceop then
    -- use aadd etc
  --else
    -- just re-direct to an assignment statement for now.
    local assign = ast.Assignment:DeriveFrom(self)
    assign.lvalue = self.fieldaccess
    assign.exp    = self.exp
    if self.reduceop then assign.reduceop = self.reduceop end

    return assign:codegen(ctxt)
  --end
end

function ast.FieldAccess:codegen (ctxt)
  local field = self.field
  local index = self.row:codegen(ctxt)
  local dataptr = ctxt:FieldPtr(field)
  return `@(dataptr + [index])
end

function ast.Cast:codegen(ctxt)
  local typ = self.node_type
  local valuecode = self.value:codegen(ctxt)

  if not typ:isVector() then
    return `[typ:terraType()](valuecode)
  else
    local vec = symbol(self.value.node_type:terraType())
    local bt  = typ:terraBaseType()

    local coords = {}
    for i= 1, typ.N do coords[i] = `[bt](vec.d[i-1]) end

    return quote
      var [vec] = valuecode
    in
      [typ:terraType()]({ arrayof(bt, [coords]) })
    end
  end
end

-- By the time we make it to codegen, Call nodes are only used to represent builtin function calls.
function ast.Call:codegen (ctxt)
    return self.func.codegen(self, ctxt)
end


function ast.DeclStatement:codegen (ctxt)
  local varname = self.name
  local tp      = self.node_type:terraType()
  local varsym  = symbol(tp)

  if self.initializer then
    local exp = self.initializer:codegen(ctxt)
    ctxt:localenv()[varname] = varsym -- MUST happen after init codegen
    return quote 
      var [varsym] = [exp]
    end
  else
    ctxt:localenv()[varname] = varsym -- MUST happen after init codegen
    return quote var [varsym] end
  end
end

function ast.VectorLiteral:codegen (ctxt)
  local typ = self.node_type

  -- type everything explicitly
  local elems = {}
  for i = 1, #self.elems do
    elems[i] = self.elems[i]:codegen(ctxt)
  end

  -- we allocate vectors as a struct with a single array member
  return `[typ:terraType()]({ array( [elems] ) })
end

function ast.Global:codegen (ctxt)
  local data = ctxt:GlobalPtr(self.global)
  return `@[&self.global.type:terraType()](data)
end

function ast.VectorIndex:codegen (ctxt)
  local vector = self.vector:codegen(ctxt)
  local index  = self.index:codegen(ctxt)

  return `vector.d[index]
end

function ast.Number:codegen (ctxt)
  return `[self.value]
end

function ast.Bool:codegen (ctxt)
  if self.value == 'true' then
    return `true
  else 
    return `false
  end
end

function ast.UnaryOp:codegen (ctxt)
  local expr = self.exp:codegen(ctxt)
  local typ  = self.node_type

  if not typ:isVector() then
    if (self.op == '-') then return `-[expr]
    else                     return `not [expr]
    end
  else -- Unary op applied to a vector...
    local binding, coords = let_vec_binding(typ, typ.N, expr)

    -- apply the operation
    if (self.op == '-') then
      for i = 1, typ.N do coords[i] = `-[ coords[i] ] end
    else
      for i = 1, typ.N do coords[i] = `not [ coords[i] ] end
    end

    return quote
      [binding]
    in
      [typ:terraType()]({ array([coords]) })
    end
  end
end

function ast.BinaryOp:codegen (ctxt)
  local lhe = self.lhs:codegen(ctxt)
  local rhe = self.rhs:codegen(ctxt)

  -- handle case of two primitives
  return vec_bin_exp(self.op, self.node_type,
      lhe, rhe, self.lhs.node_type, self.rhs.node_type)
end

function ast.LuaObject:codegen (ctxt)
    return `{}
end
function ast.Where:codegen(ctxt)
    local key   = self.key:codegen(ctxt)
    local sType = self.node_type:terraType()
    local indexdata = self.relation._grouping.index:DataPtr()
    local v = quote
        var k   = [key]
        var idx = [indexdata]
    in 
        sType { idx[k], idx[k+1] }
    end
    return v
end

local function doProjection(obj,field,ctxt)
    assert(L.is_field(field))
    local dataptr = ctxt:FieldPtr(field)
    return `dataptr[obj]
end

function ast.GenericFor:codegen (ctxt)
    local set       = self.set:codegen(ctxt)
    local iter      = symbol("iter")
    local rel       = self.set.node_type.relation
    local projected = iter

    for i,p in ipairs(self.set.node_type.projections) do
        local field = rel[p]
        projected   = doProjection(projected,field,ctxt)
        rel         = field.type.relation
        assert(rel)
    end
    local sym = symbol(L.row(rel):terraType())
    ctxt:enterblock()
        ctxt:localenv()[self.name] = sym
        local body = self.body:codegen(ctxt)
    ctxt:leaveblock()
    local code = quote
        var s = [set]
        for [iter] = s.start,s.finish do
            var [sym] = [projected]
            [body]
        end
    end
    return code
end


----------------------------------------------------------------------------

function ast.DeleteStatement:codegen (ctxt)
  local relation  = self.row.node_type.relation

  local row       = self.row:codegen(ctxt)
  local live_mask = ctxt:FieldPtr(relation._is_live_mask)
  local set_mask_stmt = quote live_mask[row] = false end

  local updated_size     = ctxt:deleteSizeVar()
  local size_update_stmt = quote [updated_size] = [updated_size]-1 end

  return quote set_mask_stmt size_update_stmt end
end

function ast.InsertStatement:codegen (ctxt)
  local relation = self.relation.node_type.value -- to insert into

  -- index to write to
  local index = ctxt:getInsertIndex()

  -- start with writing the live mask
  local live_mask  = ctxt:FieldPtr(relation._is_live_mask)
  local write_code = quote live_mask[index] = true end

  -- the rest of the fields should be assigned values based on the
  -- record literal specified as an argument to the insert statement
  for field,i in pairs(self.fieldindex) do
    local exp_code = self.record.exprs[i]:codegen(ctxt)
    local fieldptr = ctxt:FieldPtr(field)

    write_code = quote
      write_code
      fieldptr[index] = exp_code
    end
  end

  local inc_stmt = ctxt:incrementInsertIndex()

  return quote
    write_code
    inc_stmt
  end
end

<|MERGE_RESOLUTION|>--- conflicted
+++ resolved
@@ -44,17 +44,10 @@
 end
 
 function Context:FieldPtr(field)
-<<<<<<< HEAD
   return self.bran:getRuntimeFieldPtr(field)
-=======
-  return `[self.bran:getRuntimeFieldGerm(field)].data
 end
 function Context:GlobalPtr(global)
-  return `[self.bran:getRuntimeGlobalGerm(global)].data
-end
-function Context:SubsetPtr()
-  return `[self.bran:getRuntimeSubsetGerm()]
->>>>>>> 36811cce
+  return self.bran:getRuntimeGlobalPtr(global)
 end
 function Context:runtimeGerm()
   return self.bran.runtime_germ:ptr()
@@ -69,9 +62,7 @@
 function Context:deleteSizeVar()
   local dd = self.bran.delete_data
   if dd then
-    -- codegen a global access
-    local dataptr = dd.updated_size.data
-    return `@dataptr
+    return `@[self:GlobalPtr(dd.updated_size)]
   end
 end
 function Context:getInsertIndex()
@@ -79,7 +70,7 @@
 end
 function Context:incrementInsertIndex()
   local insert_index = self:getInsertIndex()
-  local counter = self.bran.insert_data.n_inserted.data
+  local counter = self:GlobalPtr(self.bran.insert_data.n_inserted)
 
   return quote
     insert_index = insert_index + 1
@@ -484,9 +475,8 @@
 end
 
 function ast.FieldAccess:codegen (ctxt)
-  local field = self.field
   local index = self.row:codegen(ctxt)
-  local dataptr = ctxt:FieldPtr(field)
+  local dataptr = ctxt:FieldPtr(self.field)
   return `@(dataptr + [index])
 end
 
@@ -548,8 +538,8 @@
 end
 
 function ast.Global:codegen (ctxt)
-  local data = ctxt:GlobalPtr(self.global)
-  return `@[&self.global.type:terraType()](data)
+  local dataptr = ctxt:GlobalPtr(self.global)
+  return `@dataptr
 end
 
 function ast.VectorIndex:codegen (ctxt)
