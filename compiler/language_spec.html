--- conflicted
+++ resolved
@@ -22,25 +22,18 @@
 <h2> Statements: </h2>
 <code>
 <table>
-<tr><td> Statement       </td><td>::</td><td> IfStatement | WhileStatement | RepeatStatement | DoStatement | ExprStatement |
+<tr><td> Statement       </td><td>::</td><td> IfStatement | WhileStatement |
+                                              RepeatStatement | DoStatement | ForStatement ExprStatement |
                                               Assignment  | DeclStatement  | InitStatment </td></tr>
 <tr><td> IfStatement     </td><td>::</td><td> <b>if</b> Expression <b>then</b> Block (<b>elseif</b>"(" 
 	                                         Expression ")" <b>then</b> Block)* (<b>else</b> Block)? 
-<<<<<<< HEAD
-	                                         <b>end</b>                                          </td></tr>
-<tr><td> WhileStatement </td><td>::</td><td> <b>while</b> Expression <b>do</b> Block <b>end</b>  </td></tr>
-<tr><td> ExprStatement  </td><td>::</td><td> Expression                                          </td></tr>
-<tr><td> Assignment     </td><td>::</td><td> LValueWrite = Expression                            </td></tr>
-<tr><td> DeclStatement  </td><td>::</td><td> <b>Var</b> Name                                     </td></tr>
-<tr><td> InitStatement  </td><td>::</td><td> DeclStatement = Expression                          </td></tr>
+	                                         <b>end</b>                                               </td></tr>
 <tr><td> ForStatement   </td><td>::</td><td> GenericFor | NumericFor                             </td></tr>
 <tr><td> NumericFor     </td><td>::</td><td> <b>for</b> Name = Numvar, Numvar [, Numvar] <b>do</b>
                                              Block <b>end</b>                                    </td></tr>
 <tr><td> GenericFor     </td><td>::</td><td> FieldFor | DataFor                                  </td></tr>
 <tr><td> FieldFor       </td><td>::</td><td> <b>foreach</b> Name <b>in</b> TableLookup <b>do</b>
                                              Block <b>end</b>                                    </td></tr>
-=======
-	                                         <b>end</b>                                               </td></tr>
 <tr><td> WhileStatement  </td><td>::</td><td> <b>while</b> Expression <b>do</b> Block <b>end</b>      </td></tr>
 <tr><td> RepeatStatement </td><td>::</td><td> <b>repeat</b> Block <b> until</b> Expression <b>end</b> </td></tr>
 <tr><td> DoStatement     </td><td>::</td><td> <b>do</b> Block <b>end</b>                              </td></tr>
@@ -48,7 +41,6 @@
 <tr><td> Assignment      </td><td>::</td><td> LValue = Expression                                     </td></tr>
 <tr><td> DeclStatement   </td><td>::</td><td> <b>var</b> Name                                         </td></tr>
 <tr><td> InitStatement   </td><td>::</td><td> DeclStatement = Expression                              </td></tr>
->>>>>>> 993ee86b
 </table>
 </code>
 
@@ -77,11 +69,8 @@
 <tr><td>&nbsp;</td></tr>
 <tr><td>Name   </td><td>::</td><td> (string that Lua lexes as a name)   </td></tr>
 <tr><td>Number </td><td>::</td><td> (string that Lua lexes as a number) </td></tr>
-<<<<<<< HEAD
 <tr><td>Numvar </td><td>::</td><td> Number | Name </td></tr>
-=======
 <tr><td>Bool   </td><td>::</td><td> <b> true </b> | <b>false</b>        </td></tr>
->>>>>>> 993ee86b
 
 </table>
 </code>
