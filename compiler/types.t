--- conflicted
+++ resolved
@@ -161,6 +161,7 @@
 	elseif self:isScalar()    then return 'LScalar(' .. self.type:toString() .. ')'
 	elseif self:isFunction()  then return 'LFunction'
 	elseif self:isLuaTable()  then return "table"
+	elseif self:isError()     then return "error"
 	end
 	error('toString method not implemented for this type!', 2)
 end
@@ -221,17 +222,11 @@
 t.error   = Type:new(Type.kinds.error)
 
 -- Primitives
-<<<<<<< HEAD
-t.int   = Type:new(Type.kinds.primitive,Type.kinds.int)
-t.float = Type:new(Type.kinds.primitive,Type.kinds.float)
-t.bool  = Type:new(Type.kinds.primitive,Type.kinds.bool)
-=======
 t.int       = Type:new(Type.kinds.primitive,Type.kinds.int)
 t.uint      = Type:new(Type.kinds.primitive,Type.kinds.uint)
 t.uint8     = Type:new(Type.kinds.primitive,Type.kinds.uint8)
 t.float     = Type:new(Type.kinds.primitive,Type.kinds.float)
 t.bool      = Type:new(Type.kinds.primitive,Type.kinds.bool)
->>>>>>> 8e264d39
 
 -- Topo types
 t.topo   = Type:new(Type.kinds.topo)
