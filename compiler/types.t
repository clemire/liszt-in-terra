<<<<<<< HEAD
=======
local T = {}
package.loaded["compiler.types"] = T
>>>>>>> 6c6828af

local JSON = require "compiler.JSON"

local L = terralib.require "compiler.lisztlib"

-------------------------------------------------------------------------------
--[[ Liszt type prototype:                                                 ]]--
-------------------------------------------------------------------------------
local Type   = {}
Type.__index = Type
Type.kinds   = {}

-- There are four basic kinds of types, plus a fifth: ERROR
Type.kinds.primitive    = {string='primitive' }
  Type.kinds.int        = {string='int',    terratype=int   }
  --Type.kinds.int8       = {string='int8',   terratype=int8  }
  --Type.kinds.int16      = {string='int16',  terratype=int16 }
  --Type.kinds.int32      = {string='int32',  terratype=int32 }
  --Type.kinds.int64      = {string='int64',  terratype=int64 }
  Type.kinds.uint       = {string='uint',   terratype=uint  }
  Type.kinds.uint8      = {string='uint8',  terratype=uint8 }
  --Type.kinds.uint16     = {string='uint16', terratype=uint16}
  --Type.kinds.uint32     = {string='uint32', terratype=uint32}
  Type.kinds.uint64     = {string='uint64', terratype=uint64}
  Type.kinds.bool       = {string='bool',   terratype=bool  }
  Type.kinds.float      = {string='float',  terratype=float }
  Type.kinds.double     = {string='double', terratype=double}
Type.kinds.vector       = {string='vector'    }
Type.kinds.row          = {string='row'       }
-- Internal types are singletons and should never face the user
Type.kinds.internal     = {string='internal'  }
  -- an Internal type's TYPE field should resolve to one of the
  -- following kinds, and the internal type object may hold
  -- a reference to the relevant object when appropriate
  Type.kinds.relation   = {string='relation'  }
  Type.kinds.field      = {string='field'     }
  Type.kinds.scalar     = {string='scalar'    }
  Type.kinds.macro      = {string='macro'     }
  Type.kinds.functype   = {string='functype'  }
  Type.kinds.quoteexpr  = {string='quoteexpr' }
  Type.kinds.luatable   = {string='luatable'  }
Type.kinds.error        = {string='error'     }



function Type:new (kind,typ,scope)
  return setmetatable({kind=kind,type=typ,scope=scope}, self)
end

function T.isLisztType (obj)
  return getmetatable(obj) == Type
end

-------------------------------------------------------------------------------
--[[ Basic Type Methods                                                    ]]--
-------------------------------------------------------------------------------
function Type:isPrimitive()
  return self.kind == Type.kinds.primitive
end
function Type:isVector()
  return self.kind == Type.kinds.vector
end
function Type:isRow()
  return self.kind == Type.kinds.row
end
function Type:isInternal()
  return self.kind == Type.kinds.internal
end
function Type:isError()
  return self.kind == Type.kinds.error
end

-- Can this type of AST represent a Liszt value
function Type:isValueType()
  return self:isPrimitive() or self:isVector()
end
-- eventually this type should support rows...

-------------------------------------------------------------------------------
--[[ Primitive/Vector Type Methods                                         ]]--
-------------------------------------------------------------------------------

local integral_kinds = {
  [Type.kinds.int]    = true,
  --[Type.kinds.int8]   = true,
  --[Type.kinds.int16]  = true,
  --[Type.kinds.int32]  = true,
  --[Type.kinds.int64]  = true,
  [Type.kinds.uint]   = true,
  [Type.kinds.uint8]  = true,
  --[Type.kinds.uint16] = true,
  --[Type.kinds.uint32] = true,
  [Type.kinds.uint64] = true,
}

local numeric_kinds = {
  [Type.kinds.float]  = true,
  [Type.kinds.double] = true,
}
for k,v in pairs(integral_kinds) do numeric_kinds[k] = v end

-- of type integer or vectors of integers
function Type:isIntegral ()
  if   self:isPrimitive() then return integral_kinds[self.type]
  elseif  self:isVector() then return self.type:isIntegral()
  else                         return false end
end

function Type:isNumeric ()
  if   self:isPrimitive() then return numeric_kinds[self.type]
  elseif  self:isVector() then return self.type:isNumeric()
  else                         return false end
end

function Type:isLogical ()
  if   self:isPrimitive() then return self.type == Type.kinds.bool
  elseif  self:isVector() then return self.type:isLogical()
  else                         return false end
end

-------------------------------------------------------------------------------
--[[ Internal Type Methods                                                 ]]--
-------------------------------------------------------------------------------

local function in_check(typ, kind)
  return typ:isInternal() and typ.type == kind
end

function Type:isField()     return in_check(self, Type.kinds.field)     end
function Type:isScalar()    return in_check(self, Type.kinds.scalar)    end
function Type:isFunction()  return in_check(self, Type.kinds.functype)  end
function Type:isMacro()     return in_check(self, Type.kinds.macro)     end
function Type:isQuoteExpr() return in_check(self, Type.kinds.quoteexpr) end
function Type:isLuaTable()  return in_check(self, Type.kinds.luatable)  end
function Type:isRelation()  return in_check(self, Type.kinds.relation)  end


-------------------------------------------------------------------------------
--[[ Methods for computing terra or runtime types                          ]]--
-------------------------------------------------------------------------------

function Type:baseType()
  if self:isVector()    then return self.type end
  if self:isPrimitive() then return self      end
  error("baseType not implemented for " .. self:toString(),2)
end

function Type:terraType()
  if     self:isPrimitive() then return self.type.terratype
  elseif self:isVector()    then return vector(self.type:terraType(), self.N)
  elseif self:isRow()       then return L.addr:terraType()
  end
  error("terraType method not implemented for type " .. self:toString(), 2)
end

function Type:terraBaseType()
  if     self:isPrimitive() then return self:terraType()
  elseif self:isVector()    then return self.type:terraType()
  elseif self:isRow()       then return self:terraType()
  end
  error("terraBaseType method not implemented for type " .. self:toString(), 2)
end

--function Type:dataType()
--  if self:isScalar() then return self.type end
--  error("dataType not implemented for type " .. self:toString(),2)
--end


<<<<<<< HEAD
=======
-------------------------------------------------------------------------------
--[[ Stringify types                                                       ]]--
-------------------------------------------------------------------------------
function Type:toString()
  if     self:isPrimitive() then return self.type.string
  elseif self:isVector()    then return 'LVector('..self.type:toString()..
                                        ','..tostring(self.N)..')'
  elseif self:isRow()       then return 'Row('..self.relation._name..')'
  elseif self:isInternal()  then return 'Internal('..self.type.string..')'
  elseif self:isError()     then return 'error'
  end
  print(debug.traceback())
  error('toString method not implemented for this type!', 2)
end
Type.__tostring = Type.toString


-- THIS DOES NOT EMIT A STRING
-- It outputs a LUA table which can be JSON stringified safely
function Type:json_serialize()
  local json = {}
  return json
end
-- given a table output by json_serialize, deserialize reconstructs
-- a proper Type object with correct metatable, etc.
function Type.json_deserialize(json_tbl)
end

>>>>>>> 6c6828af

-------------------------------------------------------------------------------
--[[ Type constructors:                                                    ]]--
-------------------------------------------------------------------------------

local vector_types = {}
local function vectorType (typ, len)
  if not T.isLisztType(typ) or not typ:isPrimitive() then error("invalid type argument to vector type constructor (is this a terra type?)", 2) end
  local tpn = 'vector(' .. typ:toString() .. ',' .. tostring(len) .. ')'
  if not vector_types[tpn] then
    local vt = Type:new(Type.kinds.vector,typ)
    vt.N = len
    vector_types[tpn] = vt
  end
  return vector_types[tpn]
end

local row_type_table = {}
local function rowType (relation)
  if not L.is_relation(relation) then
    error("invalid argument to row type constructor. A relation "..
          "must be provided", 2)
  end
  if not row_type_table[relation] then
    local rt = Type:new(Type.kinds.row)
    rt.relation = relation
    row_type_table[relation:name()] = rt
  end
  return row_type_table[relation:name()]
end


-------------------------------------------------------------------------------
--[[ Type interface:                                                       ]]--
-------------------------------------------------------------------------------

-- Primitives
L.int       = Type:new(Type.kinds.primitive,Type.kinds.int)
--L.int8      = Type:new(Type.kinds.primitive,Type.kinds.int8)
--L.int16     = Type:new(Type.kinds.primitive,Type.kinds.int16)
--L.int32     = Type:new(Type.kinds.primitive,Type.kinds.int32)
--L.int64     = Type:new(Type.kinds.primitive,Type.kinds.int64)
L.uint      = Type:new(Type.kinds.primitive,Type.kinds.uint)
L.uint8     = Type:new(Type.kinds.primitive,Type.kinds.uint8)
--L.uint16    = Type:new(Type.kinds.primitive,Type.kinds.uint16)
--L.uint32    = Type:new(Type.kinds.primitive,Type.kinds.uint32)
L.uint64    = Type:new(Type.kinds.primitive,Type.kinds.uint64)
L.bool      = Type:new(Type.kinds.primitive,Type.kinds.bool)
L.float     = Type:new(Type.kinds.primitive,Type.kinds.float)
L.double    = Type:new(Type.kinds.primitive,Type.kinds.double)

-- Complex type constructors
L.vector    = vectorType
L.row       = rowType

-- Errors
L.error     = Type:new(Type.kinds.error)

-- Internals
L.relation  = Type:new(Type.kinds.internal, Type.kinds.relation)
L.field     = Type:new(Type.kinds.internal, Type.kinds.field)
L.scalar    = Type:new(Type.kinds.internal, Type.kinds.scalar)
L.macro     = Type:new(Type.kinds.internal, Type.kinds.macro)
L.func      = Type:new(Type.kinds.internal, Type.kinds.functype)
L.quoteexpr = Type:new(Type.kinds.internal, Type.kinds.quoteexpr)
L.luatable  = Type:new(Type.kinds.internal, Type.kinds.luatable)

-- terra type for address/index encoding of row identifiers
L.addr      = L.uint64



-------------------------------------------------------------------------------
--[[ Stringify types                                                       ]]--
-------------------------------------------------------------------------------
function Type:toString()
  if     self:isPrimitive() then return self.type.string
  elseif self:isVector()    then return 'Vector('..self.type:toString()..
                                        ','..tostring(self.N)..')'
  elseif self:isRow()       then return 'Row('..self.relation._name..')'
  elseif self:isInternal()  then return 'Internal('..self.type.string..')'
  elseif self:isError()     then return 'error'
  end
  print(debug.traceback())
  error('toString method not implemented for this type!', 2)
end


local str_to_primitive = {
  int    = t.int,
  --int8   = t.int8,
  --int16  = t.int16,
  --int32  = t.int32,
  --int64  = t.int64,
  uint   = t.uint,
  uint8  = t.uint8,
  --uint16 = t.uint16,
  --uint32 = t.uint32,
  uint64 = t.uint64,
  bool   = t.bool,
  float  = t.float,
  double = t.double,
}

-- THIS DOES NOT EMIT A STRING
-- It outputs a LUA table which can be JSON stringified safely
function Type:json_serialize(rel_to_name)
  rel_to_name = rel_to_name or {}
  if     self:isPrimitive() then
    return { basic_kind = 'primitive',
             primitive = self.type.string }

  elseif self:isVector()    then
    return { basic_kind = 'vector',
             base = self.type:json_serialize(),
             n = self.N }

  elseif self:isRow()       then
    local relname = rel_to_name[self.relation]
    if not relname then
      error('Could not find a relation name when attempting to '..
            'JSON serialize a Row type', 2)
    end
    return { basic_kind = 'row',
             relation   = relname }

  else
    error('Cannot serialize type: '..self:toString(), 2)
  end
end

-- given a table output by json_serialize, deserialize reconstructs
-- the correct Type object with correct metatable, etc.
function Type.json_deserialize(json, name_to_rel)
  name_to_rel = name_to_rel or {}
  if not type(json) == 'table' then
    error('Tried to deserialize type, but found a non.', 2)
  end
  if json.basic_kind == 'primitive' then
    local primitive = str_to_primitive[json.primitive]
    if not primitive then
      error('Tried to deserialize primitive but type "'..json.primitive..
            '" is not supported.', 2)
    end
    return primitive

  elseif json.basic_kind == 'vector' then
    local baseType = Type.json_deserialize(json.base)
    return t.vector(baseType, json.n)

  elseif json.basic_kind == 'row' then
    local relation = name_to_rel[json.relation]
    return t.row(relation)

  else
    error('Cannot deserialize type, could not find basic kind of type', 2)
  end
end



-------------------------------------------------------------------------------
--[[ Type meeting                                                          ]]--
-------------------------------------------------------------------------------

-- num_meet defines a hierarchy of numeric coercions
local function num_meet(ltype, rtype)
      if ltype == L.double or rtype == L.double then return L.double
  elseif ltype == L.float  or rtype == L.float  then return L.float
  elseif ltype == L.uint64 or rtype == L.uint64 then return L.uint64
  --elseif ltype == L.int64  or rtype == L.int64  then return L.int64
  --elseif ltype == L.uint32 or rtype == L.uint32 then return L.uint32
  --elseif ltype == L.int32  or rtype == L.int32  then return L.int32
  -- note: this is assuming that int and uint get mapped to
  -- 32 bit numbers, which is probably wrong somewhere...
  elseif ltype == L.uint   or rtype == L.uint   then return L.uint
  elseif ltype == L.int    or rtype == L.int    then return L.int
  --elseif ltype == L.uint16 or rtype == L.uint16 then return L.uint16
  --elseif ltype == L.int16  or rtype == L.int16  then return L.int16
  elseif ltype == L.uint8  or rtype == L.uint8  then return L.uint8
  --elseif ltype == L.int8   or rtype == L.int8   then return L.int8
  else
    return L.error
  end
end

local function type_meet(ltype, rtype)
  -- helper
  local function vec_meet(ltype, rtype, N)
    local btype = type_meet(ltype:baseType(), rtype:baseType())
    if btype == L.error then return L.error
    else                     return L.vector(btype, N) end
  end

  -- vector meets
  if ltype:isVector() and rtype:isVector() then
    if ltype.N ~= rtype.N then return L.error
    else                       return vec_meet(ltype, rtype, ltype.N) end

  elseif ltype:isVector() and rtype:isPrimitive() then
    return vec_meet(ltype, rtype, ltype.N)

  elseif ltype:isPrimitive() and rtype:isVector() then
    return vec_meet(ltype, rtype, rtype.N)

  -- primitive meets
  elseif ltype:isPrimitive() and rtype:isPrimitive() then
    if ltype:isNumeric() and rtype:isNumeric() then
      return num_meet(ltype, rtype)

    elseif ltype:isLogical() and rtype:isLogical() then
      return L.bool

    end
  end

  -- default is to error
  return L.error
end


-------------------------------------------------------------------------------
--[[ Lua & Terra Interoperation                                            ]]--
-------------------------------------------------------------------------------

local function luaValConformsToType (luaval, tp)
  -- primitives
  if tp:isPrimitive() then
    return (tp:isNumeric() and type(luaval) == 'number') or
           (tp:isLogical() and type(luaval) == 'boolean')
  -- vectors
  elseif tp:isVector()  then
    -- accept an instance of an LVector:
    if L.is_vector(luaval) then 
      return (tp:isLogical() and luaval.type:isLogical()) or
             (tp:isNumeric() and luaval.type:isNumeric())

    -- we also accept arrays as instances of vectors
    elseif type(luaval) == 'table' then
      -- make sure array is of the correct length
      if #luaval ~= tp.N then return false end
      -- make sure each element conforms to the vector data type
      for i = 1, #luaval do
        if not luaValConformsToType(luaval[i], tp:baseType()) then
          return false
        end
      end
      return true
    end
  end
  return false
end

local ttol = {
  [bool]   = L.bool,
  [double] = L.double,
  [float]  = L.float,
  [int]    = L.int,
  --[int8]   = L.int8,
  --[int16]  = L.int16,
  --[int32]  = L.int32,
  --[int64]  = L.int64,
  [uint]   = L.uint,
  [uint8]  = L.uint8,
  --[uint16] = L.uint16,
  --[uint32] = L.uint32,
  [uint64] = L.uint64,
}


-- converts a terra vector or primitive type into a liszt type
local function terraToLisztType (tp)
  -- return primitive type
  if ttol[tp] then return ttol[tp] end

  -- return vector type
  if tp:isvector() then
    local p = terraToLisztType(tp.type)
    if p == nil then return nil end
    return L.vector(p,tp.N)
  end
  return nil
end


-------------------------------------------------------------------------------
--[[ export type api                                                        ]]--
-------------------------------------------------------------------------------
T.type_meet             = type_meet
T.luaValConformsToType  = luaValConformsToType
T.terraToLisztType      = terraToLisztType
T.Type = Type

<|MERGE_RESOLUTION|>--- conflicted
+++ resolved
@@ -1,10 +1,6 @@
-<<<<<<< HEAD
-=======
+
 local T = {}
 package.loaded["compiler.types"] = T
->>>>>>> 6c6828af
-
-local JSON = require "compiler.JSON"
 
 local L = terralib.require "compiler.lisztlib"
 
@@ -172,8 +168,6 @@
 --end
 
 
-<<<<<<< HEAD
-=======
 -------------------------------------------------------------------------------
 --[[ Stringify types                                                       ]]--
 -------------------------------------------------------------------------------
@@ -201,8 +195,6 @@
 -- a proper Type object with correct metatable, etc.
 function Type.json_deserialize(json_tbl)
 end
-
->>>>>>> 6c6828af
 
 -------------------------------------------------------------------------------
 --[[ Type constructors:                                                    ]]--
@@ -292,19 +284,19 @@
 
 
 local str_to_primitive = {
-  int    = t.int,
-  --int8   = t.int8,
-  --int16  = t.int16,
-  --int32  = t.int32,
-  --int64  = t.int64,
-  uint   = t.uint,
-  uint8  = t.uint8,
-  --uint16 = t.uint16,
-  --uint32 = t.uint32,
-  uint64 = t.uint64,
-  bool   = t.bool,
-  float  = t.float,
-  double = t.double,
+  int    = L.int,
+  --int8   = L.int8,
+  --int16  = L.int16,
+  --int32  = L.int32,
+  --int64  = L.int64,
+  uint   = L.uint,
+  uint8  = L.uint8,
+  --uint16 = L.uint16,
+  --uint32 = L.uint32,
+  uint64 = L.uint64,
+  bool   = L.bool,
+  float  = L.float,
+  double = L.double,
 }
 
 -- THIS DOES NOT EMIT A STRING
@@ -351,11 +343,11 @@
 
   elseif json.basic_kind == 'vector' then
     local baseType = Type.json_deserialize(json.base)
-    return t.vector(baseType, json.n)
+    return L.vector(baseType, json.n)
 
   elseif json.basic_kind == 'row' then
     local relation = name_to_rel[json.relation]
-    return t.row(relation)
+    return L.row(relation)
 
   else
     error('Cannot deserialize type, could not find basic kind of type', 2)
@@ -489,10 +481,9 @@
 
 
 -------------------------------------------------------------------------------
---[[ export type api                                                        ]]--
+--[[ export type api                                                       ]]--
 -------------------------------------------------------------------------------
 T.type_meet             = type_meet
 T.luaValConformsToType  = luaValConformsToType
 T.terraToLisztType      = terraToLisztType
 T.Type = Type
-
