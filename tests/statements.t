--- conflicted
+++ resolved
@@ -7,15 +7,9 @@
 red = L.NewScalar(L.float, 0.0)
 
 -- checking decl statement, if statement, proper scoping
-<<<<<<< HEAD
 local l = liszt_kernel (v in mesh.vertices)
-	var y
+	var y : float
 	if v.val == 1.0 then
-=======
-local l = liszt_kernel (v)
-	var y : float
-	if val(v) == 1.0 then
->>>>>>> b217f619
 		y = 1.0
 	else
 		y = 0.0
