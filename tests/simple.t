--- conflicted
+++ resolved
@@ -1,11 +1,10 @@
 import "compiler/liszt"
 
-<<<<<<< HEAD
 mesh = L.initMeshRelationsFromFile("examples/mesh.lmesh")
 mesh.faces:NewField('field', L.float)
 mesh.faces.field:LoadFromCallback(terra (mem: &float, i : uint) mem[0] = 0 end)
 
-local lassert = L.assert
+local lassert, lprint = L.assert, L.print
 
 local a     = 43
 local com   = L.NewScalar(L.vector(L.float, 3), {0, 0, 0})--Vector.new(float, {0.0, 0.0, 0.0})
@@ -26,112 +25,32 @@
 	lassert(t == q)
 end
 test_bool()
-=======
-mesh  = LoadMesh("examples/mesh.lmesh")
-pos   = mesh:fieldWithLabel(L.vertex, L.vector(L.float, 3), "position")
-field = mesh:field(L.face, L.float, 0.0)
-
-local assert = L.assert
-
---local a = global(int, 43)
-local a = 43
-
-function main ()
-	local com   = mesh:scalar(L.vector(L.float, 3), {0, 0, 0})--Vector.new(float, {0.0, 0.0, 0.0})
-	local upval = 5
-	local vv    = Vector.new(L.float, {1,2,3})
-
-	local test_bool = liszt_kernel (v)
-		var q = true
-		var x = q  -- Also, test re-declaring variables (symbols for 'x' should now be different)
-		var z = not q
-		var t = not not q
-		var y = z == false
-		assert(x == true)
-		assert(q == true)
-		assert(z == false)
-		assert(y == true)
-		assert(t == q)
-	end
-	mesh.vertices:map(test_bool)
-
-	local test_decls = liszt_kernel(v)
-		-- DeclStatement tests --
-		var c : int
-		c = 12
-
-		var x : bool
-		x = true
-
-		var z : bool
-		do z = true end
-		assert(z == true)
-
-		var z : int
-		do z = 4 end
-		assert(z == 4)
-
-		-- this should be fine
-		var y : int
-		var y : int
-
-		-- should be able to assign w/an expression after declaring,
-		-- checking with var e to make sure expressions are the same.
-		var zip = 43.3
-		var doo : float
-		doo = zip * c
-		var dah = zip * c
-		var x = doo == dah
-		assert(doo == dah)
-	end
-	mesh.vertices:map(test_decls)
-
-	local test_conditionals = liszt_kernel (v)
-		-- IfStatement tests
-		var q = true
-		var x = 3
-		var y = 4
-
-		if q then
-			var x = 5
-			assert(x == 5)
-			y = x
-			assert(y == 5)
-		else
-			y = 9
-			assert(y == 9)
-		end
-		assert(x == 3)
-		assert(y == 5)
-		y = x
-		assert(y == 3)
->>>>>>> b217f619
 
 
 local test_decls = liszt_kernel(v in mesh.vertices)
 	-- DeclStatement tests --
-	var c
+	var c : int
 	c = 12
 
-	var x
+	var x : bool
 	x = true
 
-	var z
+	var z : bool
 	do z = true end
 	lassert(z == true)
 
-	var z
+	var z : int
 	do z = 4 end
 	lassert(z == 4)
 
 	-- this should be fine
-	var y
-	var y
+	var y : vector(float, 4)
+	var y : int
 
 	-- should be able to assign w/an expression after declaring,
 	-- checking with var e to make sure expressions are the same.
 	var zip = 43.3
-	var doo
+	var doo : double
 	doo = zip * c
 	var dah = zip * c
 	var x = doo == dah
@@ -155,7 +74,7 @@
 		y = 9
 		lassert(y == 9)
 	end
-<<<<<<< HEAD
+
 	lassert(x == 3)
 	lassert(y == 5)
 	y = x
@@ -165,44 +84,6 @@
 		x = 4
 	elseif y == x then
 		x = 5
-=======
-	mesh.vertices:map(test_conditionals)
-
-	local test_arith = liszt_kernel (v)
-		-- BinaryOp, UnaryOp, InitStatement, Number, Bool, and RValue codegen tests
-		var x = 9
-		assert(x == 9)
-		var xx = x - 4
-		assert(xx == 5)
-		var y = x + -(6 * 3)
-		assert(y == -9)
-		var z = upval
-		assert(z == 5)
-		var b = a
-		assert(b == 43)
-		var q = true
-		assert(q == true)
-		var x = q  -- Also, test re-declaring variables (symbols for 'x' should now be different)
-		assert(x == true)
-		var z = not x
-		assert(z == false)
-		var y = not z or x
-		assert(y == true)
-		var z = not true and false or true
-		assert(z == true)
-
-		-- Codegen for vectors (do types propogate correctly?)
-		var x = 3 * vv
-		var y = vv / 4.2
-		var z = x + y
-		var a = y - x
-
-		var a = 43.3
-		var d : Vector(float, 3)
-		d = a * vv
-		var e = a * vv
-		-- assert(d == e) -- vector equality not supported?
->>>>>>> b217f619
 	end
 	lassert(x == 5)
 
@@ -257,7 +138,7 @@
 	var a = y - x
 
 	var a = 43.3
-	var d
+	var d : vector(float, 3)
 	d = a * vv
 	var e = a * vv
 	-- assert(d == e) -- vector equality not supported?
