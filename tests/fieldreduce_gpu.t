--GPU-TEST
if not terralib.cudacompile then return end

<<<<<<< HEAD

=======
>>>>>>> 55b7290a
import 'compiler.liszt'
L.default_processor = L.GPU
terralib.require 'tests.fieldreduce'<|MERGE_RESOLUTION|>--- conflicted
+++ resolved
@@ -1,10 +1,6 @@
 --GPU-TEST
 if not terralib.cudacompile then return end
 
-<<<<<<< HEAD
-
-=======
->>>>>>> 55b7290a
 import 'compiler.liszt'
 L.default_processor = L.GPU
 terralib.require 'tests.fieldreduce'