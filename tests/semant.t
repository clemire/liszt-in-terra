--- conflicted
+++ resolved
@@ -17,20 +17,9 @@
 ------------------------
 -- Initialize fields: --
 ------------------------
-<<<<<<< HEAD
-mesh.cells.f1:LoadFromCallback(terra (mem : &float, i : int) mem[0] = 0 end)
-mesh.cells.f2:LoadFromCallback(
-	terra (mem : &float, i : int)
-		mem[0] = 0.0
-		mem[1] = 0.0
-		mem[2] = 0.0
-	end
-)
-=======
 mesh.cells.f1:LoadConstant(0)
 mesh.cells.f2:LoadConstant(vector(float, 0,0,0))
 
->>>>>>> 576b04ab
 
 ---------------------
 -- Global lua vars --
