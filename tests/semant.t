import "compiler/liszt"
require "tests/test"

local lassert, lprint = L.assert, L.print


---------------------------
-- Field and scalar objs --
---------------------------
mesh = L.initMeshRelationsFromFile("examples/mesh.lmesh")
mesh.cells:NewField('f1', L.float)
mesh.cells:NewField('f2', L.vector(L.float, 3))
s1 = L.NewScalar(L.int, 0)


------------------------
-- Initialize fields: --
------------------------
mesh.cells.f1:LoadFromCallback(terra (mem : &float, i : int) mem[0] = 0 end)
mesh.cells.f2:LoadFromCallback(
	terra (mem : &vector(float, 3), i : int)
		mem[0] = vectorof(float, 0, 0, 0)
	end
)

---------------------
-- Global lua vars --
---------------------
checkthis1 = 1
local checkthis2 = 2

local a = {}
a.b     = {}
a.b.c   = {}
a.b.c.d = 4

-------------------------------
-- ...let the testing begin! --
-------------------------------
-- Should fail b/c checkthis1 is not a scalar
local fail1 = liszt_kernel (cell in mesh.cells)
	checkthis1 = cell.f1
end

-- Should fail when we re-assign a new value to x, since it originally
-- refers to a topological element
local fail2 = liszt_kernel (cell in mesh.cells)
	var x = cell
    x = cell
end

-- Should fail because we do not allow assignments to fields
-- (only to indexed fields, scalars, and local vars)
local fail3 = liszt_kernel (cell in mesh.cells)
	mesh.cells.f1 = 5
end

-- Should fail because we do not allow the user to alias fields,
-- or any other entity that would confuse stencil generation, in the kernel
local fail4 = liszt_kernel (cell in mesh.cells)
	var z = mesh.cells.f1
end

local fail5 = liszt_kernel(cell in mesh.cells)
	undefined = 3
end

-- Can't assign a value of a different type to a variable that has already
-- been initialized
local fail6 = liszt_kernel (cell in mesh.cells)
	var floatvar = 2 + 3.3
	floatvar = true
end

-- local8 is not in scope in the while loop
local fail7 = liszt_kernel (cell in mesh.cells)
	var local7 = 2.0
	do
		var local8 = 2
	end

	var cond = true
	while cond ~= cond do
		local8 = 3
		local7 = 4.5
	end
end

local fail8 = liszt_kernel (cell in mesh.cells)
	if 4 < 2 then
		var local8 = true
	-- Should fail here, since local8 is not defined in this scope
	elseif local8 then
		var local9 = true
	elseif 4 < 3 then
		var local9 = 2
	else
		var local10 = local7
	end
end

local fail9 = liszt_kernel (cell in mesh.cells)
	var local1 = 3.4
	do
		var local1 = true
		local1 = 2.0 -- should fail, local1 is of type bool
	end
end

<<<<<<< HEAD
local fail10 = liszt_kernel (cell in mesh.cells)
	lassert(4 == true) -- binary op will fail here, type mismatch
=======
function fail11()
	local v = Vector.new(L.float, {1, 1, 1})
	local k = liszt_kernel (cell)
		assert(v)
	end
	mesh.cells:map(k)
>>>>>>> b217f619
end

local v = L.NewVector(L.float, {1, 1, 1})
local fail11 = liszt_kernel (cell in mesh.cells)
	lassert(v == 1) -- assert fail, comparison returns a vector of bools
end

<<<<<<< HEAD
local fail12 = liszt_kernel (cell in mesh.cells)
	a.b = 12
=======
function fail13()
	local k = liszt_kernel (cell)
		var v : bool
		if false then
			v = true
		end
		v = 5
	end
	mesh.cells:map(k)
>>>>>>> b217f619
end

local fail13 = liszt_kernel (cell in mesh.cells)
	var v
	if false then
		v = true
	end
	v = 5
end

local tbl = {}
local fail14 = liszt_kernel (cell in mesh.cells)
	var x = 3 + tbl
end

local fail15 = liszt_kernel (cell in mesh.cells)
	var x = tbl
end

local fail16 = liszt_kernel (cell in mesh.cells)
	tbl.x = 4
end

local tbl = {x={}}
local fail17 = liszt_kernel (cell in mesh.cells)
	tbl.x.y = 4
end

tbl.x.z = 4
local fail18 = liszt_kernel (cell in mesh.cells)
	var x = tbl.x
end

-- need typechecker fail test
test.fail_function(fail1,  "assignments in a Liszt kernel are only valid")
test.fail_function(fail2,  "can only assign")
test.fail_function(fail3,  "assignments in a Liszt kernel are only valid")
test.fail_function(fail4,  "can only assign")
test.fail_function(fail5,  "variable 'undefined' is not defined")
test.fail_function(fail6,  "invalid conversion from bool to float")
test.fail_function(fail7,  "variable 'local8' is not defined")
test.fail_function(fail8,  "variable 'local8' is not defined")
test.fail_function(fail9,  "invalid conversion from int to bool")
test.fail_function(fail10, "invalid types for operator")
test.fail_function(fail11, "expected a boolean")
test.fail_function(fail12, "assignments in a Liszt kernel are only valid")
test.fail_function(fail13, "invalid conversion from int to bool")
test.fail_function(fail14, "invalid types")
test.fail_function(fail15, "can only assign")
test.fail_function(fail16, "lua table tbl does not have member 'x'")
test.fail_function(fail17, "lua table tbl.x does not have member 'y'")
test.fail_function(fail18, "can only assign")

-- Nothing should fail in this kernel:
local good = liszt_kernel (cell in mesh.cells)
    cell.f1 = 3.0
    var lc = 4.0

	var local1 = a.b.c.d
	var local2 = 2.0
	var local3 = local1 + local2
	var local5 = 2 + 3.3
	var local4 = checkthis1 + checkthis2
	var local7 = 8 <= 9

	3 + 4

	do
		var local1 = true
	end
	local1 = 3.0
	var local1 = false

	var local9 = 0
	for i = 1, 4, 1 do
		local9 += i * i
	end
	lassert(local9 == 14)
end

good()<|MERGE_RESOLUTION|>--- conflicted
+++ resolved
@@ -107,42 +107,21 @@
 	end
 end
 
-<<<<<<< HEAD
 local fail10 = liszt_kernel (cell in mesh.cells)
 	lassert(4 == true) -- binary op will fail here, type mismatch
-=======
-function fail11()
-	local v = Vector.new(L.float, {1, 1, 1})
-	local k = liszt_kernel (cell)
-		assert(v)
-	end
-	mesh.cells:map(k)
->>>>>>> b217f619
 end
 
 local v = L.NewVector(L.float, {1, 1, 1})
 local fail11 = liszt_kernel (cell in mesh.cells)
-	lassert(v == 1) -- assert fail, comparison returns a vector of bools
-end
-
-<<<<<<< HEAD
+	lassert(v) -- assert fail, comparison returns a vector of bools
+end
+
 local fail12 = liszt_kernel (cell in mesh.cells)
 	a.b = 12
-=======
-function fail13()
-	local k = liszt_kernel (cell)
-		var v : bool
-		if false then
-			v = true
-		end
-		v = 5
-	end
-	mesh.cells:map(k)
->>>>>>> b217f619
 end
 
 local fail13 = liszt_kernel (cell in mesh.cells)
-	var v
+	var v : bool
 	if false then
 		v = true
 	end
@@ -178,7 +157,7 @@
 test.fail_function(fail3,  "assignments in a Liszt kernel are only valid")
 test.fail_function(fail4,  "can only assign")
 test.fail_function(fail5,  "variable 'undefined' is not defined")
-test.fail_function(fail6,  "invalid conversion from bool to float")
+test.fail_function(fail6,  "invalid conversion from bool to double")
 test.fail_function(fail7,  "variable 'local8' is not defined")
 test.fail_function(fail8,  "variable 'local8' is not defined")
 test.fail_function(fail9,  "invalid conversion from int to bool")
