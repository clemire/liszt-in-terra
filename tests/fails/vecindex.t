import "compiler/liszt"

mesh = LoadMesh("examples/mesh.lmesh")
pos  = mesh:fieldWithLabel(Vertex, Vector(float, 3), "position")
idx  = mesh:scalar(float, 0.0) -- cannot index with float

<<<<<<< HEAD
local vk = liszt_kernel(v)
=======
--------------------------
-- Kernel vector tests: --
--------------------------
mesh   = LoadMesh("examples/mesh.lmesh")
pos    = mesh:fieldWithLabel(L.vertex, L.vector(L.float, 3), "position")

------------------
-- Should fail: --
------------------
function test_types ()
  local idx = mesh:scalar(L.float, 0.0) -- cannot index with float
  local vk = liszt_kernel(v)
>>>>>>> 8e264d39
    pos(v)[idx] = 5
end
mesh.vertices:map(vk)<|MERGE_RESOLUTION|>--- conflicted
+++ resolved
@@ -1,25 +1,10 @@
 import "compiler/liszt"
 
 mesh = LoadMesh("examples/mesh.lmesh")
-pos  = mesh:fieldWithLabel(Vertex, Vector(float, 3), "position")
-idx  = mesh:scalar(float, 0.0) -- cannot index with float
+pos  = mesh:fieldWithLabel(L.vertex, L.vector(L.float, 3), "position")
+idx  = mesh:scalar(L.float, 0.0) -- cannot index with float
 
-<<<<<<< HEAD
 local vk = liszt_kernel(v)
-=======
---------------------------
--- Kernel vector tests: --
---------------------------
-mesh   = LoadMesh("examples/mesh.lmesh")
-pos    = mesh:fieldWithLabel(L.vertex, L.vector(L.float, 3), "position")
-
-------------------
--- Should fail: --
-------------------
-function test_types ()
-  local idx = mesh:scalar(L.float, 0.0) -- cannot index with float
-  local vk = liszt_kernel(v)
->>>>>>> 8e264d39
     pos(v)[idx] = 5
 end
 mesh.vertices:map(vk)