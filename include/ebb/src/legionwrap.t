--- conflicted
+++ resolved
@@ -159,13 +159,8 @@
 --[[  Region Requirements                                                  ]]--
 -------------------------------------------------------------------------------
 
-<<<<<<< HEAD
-local RegionReq         = {}
-RegionReq.__index = RegionReq
-=======
 local RegionReqs         = {}
 RegionReqs.__index = RegionReqs
->>>>>>> 1bd1938c
 
 --[[
 {
@@ -192,27 +187,13 @@
   end
   local reg_req = setmetatable({
     log_reg_handle  = relation._logical_region_wrapper:get_handle(),
-<<<<<<< HEAD
-    num             = params.num,
-    -- GOAL: Remove the next data item as a dependency
-    --        through more refactoring
-    relation_for_partitioning = relation,
-=======
     num_group       = params.num_group,   -- can be zero
     num_total       = params.num_total,
     offset          = params.offset,      -- can be zero 
->>>>>>> 1bd1938c
     privilege       = params.privilege,
     coherence       = params.coherence,
     reduce_func_id  = reduce_func_id,       
     centered        = params.centered,
-<<<<<<< HEAD
-  }, RegionReq)
-  return reg_req
-end
-
-function RegionReq:isreduction() return self.privilege == LW.REDUCE end
-=======
     ids             = ids,
   }, RegionReqs)
   return reg_req
@@ -231,7 +212,6 @@
 function RegionReqs:TotalNum()
   return self.num_total
 end
->>>>>>> 1bd1938c
 
 
 -------------------------------------------------------------------------------
@@ -368,39 +348,6 @@
   return self._on_gpu
 end
 
-<<<<<<< HEAD
-function TaskLauncher:AddRegionReq(req, partn_or_reg)
-  local is_logical_partition   = getmetatable(partn_or_reg) == LW.LogicalPartition
-  local is_partition_subregion = (partn_or_reg ~= nil and
-                                  partn_or_reg ~= false)  -- TEMPORARY: till we use ghost regions
-  local handle = is_partition_subregion and
-                 partn_or_reg:get_handle() or
-                 req.log_reg_handle
-
-  -- Assemble the call
-  local args = newlist { self._launcher, handle }
-  local str  = 'legion'
-  if self._index_launch   then    args:insert(0)
-                                  str = str .. '_index'
-                          else    str = str .. '_task' end
-  str = str .. '_launcher_add_region_requirement_logical'
-  if is_logical_partition then     str = str .. '_partition'
-                          else     str = str .. '_region' end
-  if req:isreduction()    then     args:insert(req.reduce_func_id)
-                                   str = str .. '_reduction'
-                          else     args:insert(req.privilege)
-                          end
-  args:insertall { req.coherence, req.log_reg_handle, 0, false }
-  -- Do the call
-  return LW[str](unpack(args))
-end
-
-function TaskLauncher:AddField(reg_req, fid)
-  local AddFieldVariant =
-    (self._index_launch and LW.legion_index_launcher_add_field) or
-    LW.legion_task_launcher_add_field
-  AddFieldVariant(self._launcher, reg_req, fid, true)
-=======
 function TaskLauncher:AddRegionReqs(reqs, regs)
   if use_partitioning then
     -- using partitioning
@@ -446,7 +393,6 @@
       LW.legion_task_launcher_add_field
     AddFieldVariant(self._launcher, rid, fid, true)
   end
->>>>>>> 1bd1938c
 end
 
 function TaskLauncher:AddFuture(future)
