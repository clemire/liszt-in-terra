-- The MIT License (MIT)
-- 
-- Copyright (c) 2015 Stanford University.
-- All rights reserved.
-- 
-- Permission is hereby granted, free of charge, to any person obtaining a
-- copy of this software and associated documentation files (the "Software"),
-- to deal in the Software without restriction, including without limitation
-- the rights to use, copy, modify, merge, publish, distribute, sublicense,
-- and/or sell copies of the Software, and to permit persons to whom the
-- Software is furnished to do so, subject to the following conditions:
-- 
-- The above copyright notice and this permission notice shall be included
-- in all copies or substantial portions of the Software.
-- 
-- THE SOFTWARE IS PROVIDED "AS IS", WITHOUT WARRANTY OF ANY KIND, EXPRESS OR
-- IMPLIED, INCLUDING BUT NOT LIMITED TO THE WARRANTIES OF MERCHANTABILITY,
-- FITNESS FOR A PARTICULAR PURPOSE AND NONINFRINGEMENT. IN NO EVENT SHALL THE
-- AUTHORS OR COPYRIGHT HOLDERS BE LIABLE FOR ANY CLAIM, DAMAGES OR OTHER
-- LIABILITY, WHETHER IN AN ACTION OF CONTRACT, TORT OR OTHERWISE, ARISING 
-- FROM, OUT OF OR IN CONNECTION WITH THE SOFTWARE OR THE USE OR OTHER
-- DEALINGS IN THE SOFTWARE.


-- This file only depends on the C headers and legion,
-- so it's fairly separate from the rest of the compiler,
-- so it won't cause inadvertent dependency loops.

local LW = {}
package.loaded["ebb.src.legionwrap"] = LW

local C     = require "ebb.src.c"
local DLD   = require "ebb.lib.dld"
local Util  = require 'ebb.src.util'

-- have this module expose the full C-API.  Then, we'll augment it below.
local APIblob = terralib.includecstring([[
#include "legion_c.h"
#include "reductions_cpu.h"
#include "ebb_mapper.h"
]])
for k,v in pairs(APIblob) do LW[k] = v end

local VERBOSE = rawget(_G, 'EBB_LOG_LEGION')


-------------------------------------------------------------------------------
--[[  Legion environment                                                   ]]--
-------------------------------------------------------------------------------

local LE = rawget(_G, '_legion_env')
local run_config = rawget(_G, '_run_config')
local use_partitioning = run_config.use_partitioning

local struct LegionEnv {
  runtime : LW.legion_runtime_t,
  ctx     : LW.legion_context_t
}
LE.legion_env = C.safemalloc( LegionEnv )
local legion_env = LE.legion_env[0]


-------------------------------------------------------------------------------
--[[  Data Accessors - Logical / Physical Regions, Fields, Futures         ]]--
-------------------------------------------------------------------------------

-- Logical Regions
local LogicalRegion     = {}
LogicalRegion.__index   = LogicalRegion
LW.LogicalRegion        = LogicalRegion

-- Inline Physical Regions (if we need these, we must create inline launchers,
-- request regions, and free launchers and regions)
local InlinePhysicalRegion    = {}
InlinePhysicalRegion.__index  = InlinePhysicalRegion
LW.InlinePhysicalRegion       = InlinePhysicalRegion

-- Futures
local FutureBlob        = {}
FutureBlob.__index      = FutureBlob
LW.FutureBlob           = FutureBlob

-- 1D, 2D and 3D field accessors to access fields within Legion tasks
LW.FieldAccessor = {}
for d = 1, 3 do
  LW.FieldAccessor[d] = struct {
    ptr     : &uint8,
    strides : LW.legion_byte_offset_t[d],
    handle  : LW.legion_accessor_generic_t
  }
  LW.FieldAccessor[d].__typename =
    function() return 'FieldAccessor_'..tostring(d) end
end

-- legion methods for different dimensions (templates)
LW.LegionPoint = {}
LW.LegionRect = {}
LW.LegionRectFromDom = {}
LW.LegionDomFromRect = {}
LW.LegionRawPtrFromAcc = {}
for d = 1,3 do
  local str = '_' .. tostring(d) .. 'd'
  LW.LegionPoint[d] = LW['legion_point' .. str .. '_t']
  LW.LegionRect[d] = LW['legion_rect' .. str .. '_t']
  LW.LegionRectFromDom[d] = LW['legion_domain_get_rect' .. str]
  LW.LegionDomFromRect[d] = LW['legion_domain_from_rect' .. str]
  LW.LegionRawPtrFromAcc[d] = LW['legion_accessor_generic_raw_rect_ptr' .. str]
end

local LegionCreatePoint = {}
LegionCreatePoint[1] = terra(pt1 : int)
  return [LW.LegionPoint[1]]{array(pt1)}
end
LegionCreatePoint[2] = terra(pt1 : int, pt2 : int)
  return [LW.LegionPoint[2]]{array(pt1, pt2)}
end
LegionCreatePoint[3] = terra(pt1 : int, pt2 : int, pt3 : int)
  return [LW.LegionPoint[3]]{array(pt1, pt2, pt3)}
end


-------------------------------------------------------------------------------
--[[  Region Requirements                                                  ]]--
-------------------------------------------------------------------------------

LW.RegionReq         = {}
LW.RegionReq.__index = LW.RegionReq

--[[
{
  relation,
  privilege
  coherence,
  reduce_op,
  reduce_typ,
  centered
  num
}
--]]
function LW.NewRegionReq(params)
  local reduce_func_id = (params.privilege == LW.REDUCE)
            and LW.GetFieldReductionId(params.reduce_op, params.reduce_typ)
             or nil
  local relation = params.relation
  local reg_req = setmetatable({
    log_reg_handle  = relation._logical_region_wrapper.handle,
    num             = params.num,
    -- GOAL: Remove the next data item as a dependency
    --        through more refactoring
    relation_for_partitioning = relation,
    privilege       = params.privilege,
    coherence       = params.coherence,
    reduce_func_id  = reduce_func_id,       
    partition       = nil,
    centered        = params.centered,
  }, LW.RegionReq)
  return reg_req
end

function LW.RegionReq:isreduction() return self.privilege == LW.REDUCE end

function LW.RegionReq:PartitionData()  -- TODO: make default case single partition
  local relation = self.relation_for_partitioning
  if not self.partition and use_partitioning then
    if self.centered then
      if not relation:IsPartitioningSet() then
        local ndims = #relation:Dims()
        local num_partitions = {}
        for i = 1,ndims do
            num_partitions[i] = run_config.num_partitions_default
        end
        relation:SetPartitions(num_partitions)
      end
      self.partition = relation:GetOrCreateDisjointPartitioning()
    end
  end
end


-------------------------------------------------------------------------------
--[[  Legion Tasks                                                         ]]--
-------------------------------------------------------------------------------
--[[ A simple task is a task that does not have any return value. A future_task
--   is a task that returns a Legion future, or return value.
--]]--

local NUM_TASKS = 100

local TIDS = {
  simple_cpu = {},
  simple_gpu = {},
  future_cpu = {},
  future_gpu = {}
}
for i = 1, NUM_TASKS do
    TIDS.simple_cpu[i] = 99+i
    TIDS.simple_gpu[i] = 199+i
end
for i = 1, NUM_TASKS do
    TIDS.future_cpu[i] = 299+i
    TIDS.future_gpu[i] = 399+i
end

struct LW.TaskArgs {
  task        : LW.legion_task_t,
  regions     : &LW.legion_physical_region_t,
  num_regions : uint32,
  lg_ctx      : LW.legion_context_t,
  lg_runtime  : LW.legion_runtime_t
}

LW.TaskLauncher         = {}
LW.TaskLauncher.__index = LW.TaskLauncher

LW.SimpleTaskPtrType = { LW.TaskArgs } -> {}
LW.FutureTaskPtrType = { LW.TaskArgs } -> LW.legion_task_result_t

local USED_TIDS = {
  simple_cpu = 0,
  simple_gpu = 0,
  future_cpu = 0,
  future_gpu = 0
}
local getUniqueTaskId = Util.memoize_from(2,
function(taskptrtype, taskfunc, use_gpu)
  local has_global_reduction = (taskptrtype == LW.SimpleTaskPtrType)
  local tid_str = (has_global_reduction and 'simple_' or 'future_')..
                  (use_gpu and 'gpu' or 'cpu')
  local count = USED_TIDS[tid_str] + 1
  USED_TIDS[tid_str] = count

  local TID = TIDS[tid_str][count]
  if VERBOSE then
    print("Ebb LOG: task id " .. tostring(taskfunc.name) ..
          " = " .. tostring(TID))
  end
  return TID
end)

--[[
{
  taskfunc
  gpu               -- boolean
  use_index_launch  -- boolean
  domain            -- ??
}
--]]
function LW.NewTaskLauncher(params)
  if not terralib.isfunction(params.taskfunc) then
    error('must provide Terra function as "taskfunc" argument', 2)
  end
  local taskfunc    = params.taskfunc
  local taskptrtype = &taskfunc:getdefinitions()[1]:gettype()
  local taskfuncptr = C.safemalloc( taskptrtype )
  taskfuncptr[0]    = taskfunc:getdefinitions()[1]:getpointer()
  -- get task id
  local TID         = getUniqueTaskId(taskptrtype, taskfunc, params.gpu)

  -- create task launcher
  -- by looking carefully at the legion_c wrapper
  -- I was able to determine that we don't need to
  -- persist this structure
  local argstruct   = C.safemalloc( LW.legion_task_argument_t )
  argstruct.args    = taskfuncptr -- taskptrtype*
  argstruct.arglen  = terralib.sizeof(taskptrtype)
  local launcher_create =
    (params.use_index_launch and LW.legion_index_launcher_create) or
    LW.legion_task_launcher_create
  local launcher_args = terralib.newlist({TID})
  if params.use_index_launch then
    local argmap = LW.legion_argument_map_create()
    launcher_args:insertall({params.domain, argstruct[0], argmap,
    LW.legion_predicate_true(), false})
  else
    launcher_args:insertall({argstruct[0], LW.legion_predicate_true()})
  end
  launcher_args:insertall({0, 0})
  local launcher = launcher_create(unpack(launcher_args))

  return setmetatable({
    _taskfunc     = taskfunc,     -- important to prevent garbage collection
    _taskfuncptr  = taskfuncptr,  -- important to prevent garbage collection
    _TID          = TID,
    _launcher     = launcher,
    _index_launch = params.use_index_launch,
    _on_gpu       = params.gpu,
    _reduce_func_id = nil,
  }, LW.TaskLauncher)
end

function LW.TaskLauncher:Destroy()
  self._taskfunc = nil
  self._taskfuncptr = nil
  local DestroyVariant = self._index_launch and
    LW.legion_index_launcher_destroy or
    LW.legion_task_launcher_destroy
  DestroyVariant(self._launcher)
  self._launcher = nil
end

function LW.TaskLauncher:IsOnGPU()
  return self._on_gpu
end

function LW.TaskLauncher:AddRegionReq(req)
<<<<<<< HEAD
  local region_args = terralib.newlist({self._launcher, req.partition.handle})
  local index_or_task_str = (self._index_launch and '_index') or '_task'
  local reg_or_partn_str = ((req.partition == req.wrapper) and '_region') or '_partition'
  local p = req.privilege
  local red_str = ((p == LW.REDUCE) and '_reduction') or ''
  local add_region_requirement =
    LW['legion' .. index_or_task_str ..
       '_launcher_add_region_requirement_logical' ..
       reg_or_partn_str .. red_str]
  if self._index_launch then
    region_args:insert(0)
  end
  local red_or_permission =
    ((p == LW.REDUCE) and LW.reduction_ids[req.redoptyp]) or p
  region_args:insertall({red_or_permission, req.coherence,
                         req.wrapper.handle, 0, false})
  return add_region_requirement(unpack(region_args))
=======
  local use_part = req.partition ~= nil
  local partition_handle = use_part and req.partition.handle
                                     or req.log_reg_handle

  -- Assemble the call
  local args = terralib.newlist { self._launcher, partition_handle }
  local str  = 'legion'
  if self._index_launch then    region_args:insert(0)
                                str = str .. '_index'
                        else    str = str .. '_task' end
  str = str .. '_launcher_add_region_requirement_logical'
  if use_part then              str = str .. '_partition'
              else              str = str .. '_region' end
  if req:isreduction() then     args:insert(req.reduce_func_id)
                                str = str .. '_reduction'
                       else     args:insert(req.privilege) end
  args:insertall { req.coherence, req.log_reg_handle, 0, false }
  -- Do the call
  return LW[str](unpack(args))
>>>>>>> 54d14c41
end

function LW.TaskLauncher:AddField(reg_req, fid)
  local AddFieldVariant =
    (self._index_launch and LW.legion_index_launcher_add_field) or
    LW.legion_task_launcher_add_field
  AddFieldVariant(self._launcher, reg_req, fid, true)
end

function LW.TaskLauncher:AddFuture(future)
  local AddFutureVariant =
    (self._index_launch and LW.legion_index_launcher_add_future) or
    LW.legion_task_launcher_add_future
  AddFutureVariant(self._launcher, future)
end

function LW.TaskLauncher:AddFutureReduction(op, ebb_typ)
  self._reduce_func_id = LW.GetGlobalReductionId(op, ebb_typ)
end

-- If there's a future it will be returned
function LW.TaskLauncher:Execute(runtime, ctx, redop_id)
  local exec_str = 'legion'..
                   (self._index_launch and '_index' or '_task')..
                   '_launcher_execute'
  local exec_args = terralib.newlist({runtime, ctx, self._launcher})
  -- possibly add reduction to future
  if self._reduce_func_id and self._index_launch then
    exec_str = exec_str .. '_reduction'
    exec_args:insert(self._reduce_func_id)
  end
  return LW[exec_str](unpack(exec_args))
end


terra LW.simple_task(
  task        : LW.legion_task_t,
  regions     : &LW.legion_physical_region_t,
  num_regions : uint32,
  ctx         : LW.legion_context_t,
  runtime     : LW.legion_runtime_t
)
  var arglen = LW.legion_task_get_arglen(task)
  C.assert(arglen == sizeof(LW.SimpleTaskPtrType))
  var taskfunc = @[&LW.SimpleTaskPtrType](LW.legion_task_get_args(task))
  taskfunc( LW.TaskArgs { task, regions, num_regions, ctx, runtime } )
end

terra LW.future_task(
  task        : LW.legion_task_t,
  regions     : &LW.legion_physical_region_t,
  num_regions : uint32,
  ctx         : LW.legion_context_t,
  runtime     : LW.legion_runtime_t
) : LW.legion_task_result_t
  var arglen = LW.legion_task_get_arglen(task)
  C.assert(arglen == sizeof(LW.FutureTaskPtrType))
  var taskfunc = @[&LW.FutureTaskPtrType](LW.legion_task_get_args(task))
  var result = taskfunc( LW.TaskArgs {
                            task, regions, num_regions, ctx, runtime } )
  return result
end

terra LW.RegisterTasks()
  escape
    local procs = {'cpu', 'gpu'}
    local tasks = {'simple', 'future'}
    for p = 1, 2 do
      local proc = procs[p]
      local legion_proc = ((proc == 'cpu') and LW.LOC_PROC)  or LW.TOC_PROC
      for t = 1, 2 do
        local task = tasks[t]
        local task_ids = TIDS[task .. '_' .. proc]
        local task_function = LW[task .. '_task']
        local name_format = task .. '_' .. proc .. '_%d'
        local reg_function =
          ((task == 'simple') and LW.legion_runtime_register_task_void) or
          LW.legion_runtime_register_task
        emit quote
          var ids = arrayof(LW.legion_task_id_t, [task_ids])
          for i = 0, NUM_TASKS do
            var name : int8[25]
            C.sprintf(name, name_format, ids[i])
            reg_function(
              ids[i], [legion_proc], true, false, 1,
              LW.legion_task_config_options_t {
                leaf = true,
                inner = false,
                idempotent = false },
              name, task_function)
          end  -- inner for loop
        end  -- quote
      end  -- task loop
    end  -- proc loop
  end  -- escape
end


-------------------------------------------------------------------------------
--[[  Future methods                                                       ]]--
-------------------------------------------------------------------------------


function FutureBlob:LegionFuture()
  return self.legion_future
end

function FutureBlob:AssignTo(global, offset)
  global:SetData(self)
  global:SetOffset(offset)
  self.ref_count = self.ref_count + 1
end

function FutureBlob:Release()
  self.ref_count = self.ref_count - 1
  if self.ref_count == 0 then
    LW.legion_future_destroy(self.legion_future)
    self.legion_future = nil
  end
end

function LW.AssignFutureBlobFromFuture(global, legion_future)
  local f = { legion_future = legion_future, ref_count = 0 }
  setmetatable(f, FutureBlob)
  f:AssignTo(global, 0)
  return f
end

function LW.AssignFutureBlobFromValue(global, cdata)
  local ttype = global:Type():terratype()
  local tsize = terralib.sizeof(ttype)
  local data_blob = terralib.cast(&ttype, C.malloc(tsize))
  data_blob[0] = cdata
  local legion_future = LW.legion_future_from_buffer(legion_env.runtime,
                                                     data_blob,
                                                     terralib.sizeof(ttype))
  local f = { legion_future = legion_future, ref_count = 0 }
  setmetatable(f, FutureBlob)
  local old_future = global:Data()
  if old_future then
    old_future:Release()
  end
  f:AssignTo(global, 0)
  return f
end

function LW.AssignFutureBlobFromCollection(globals)
  local blob_size = 0
  for _, g in pairs(globals) do
    blob_size = blob_size + terralib.sizeof(g:Type():terratype())
  end
  local data_blob = terralib.cast(&uint8, C.malloc(blob_size))
  local f = { ref_count = 0 }
  setmetatable(f, FutureBlob)
  local offset = 0
  for _, g in pairs(globals) do
    local old_future = g:Data()
    local tsize = terralib.sizeof(g:Type():terratype())
    C.memcpy(data_blob[offset], old_future:GetResult(g), tsize)
    local old_future = g:Data()
    if old_future then
      old_future:Release()
    end
    f:AssignTo(g, offset)
    offset = offset + tsize
  end
  f.legion_future = LW.legion_future_from_buffer(legion_env.runtime, data_blob,
                                                 terralib.sizeof(ttype))
  C.free(data_blob)
  return f
end

function FutureBlob:GetResult(global)
  local ttype = global:Type():terratype()
  local leg_result = LW.legion_future_get_result(self.legion_future)
  local offset = global:Offset()
  local d = terralib.cast(&uint8, leg_result.value)
  local data = terralib.new(ttype, terralib.cast(&ttype, d + offset)[0])
  LW.legion_task_result_destroy(leg_result)
  return data
end


-------------------------------------------------------------------------------
--[[  Logical Region Methods                                               ]]--
-------------------------------------------------------------------------------


-- NOTE: Call from top level task only.
function LogicalRegion:AllocateRows(num)
  if self.type ~= 'unstructured' then
    error("Cannot allocate rows for grid relation ", self.relation:Name(), 3)
  else
    if self.live_rows + num > self.max_rows then
      error("Cannot allocate more rows for relation ", self.relation:Name())
    end
  end
  LW.legion_index_allocator_alloc(self.isa, num)
  self.live_rows = self.live_rows + num
end


local allocate_field_fid_counter = 0
-- NOTE: Assuming here that the compile time limit is never hit.
-- NOTE: Call from top level task only.
function LogicalRegion:_HIDDEN_ReserveFields()
  if self._field_reserve then
    error('Function ReserveFields() should only be called once')
  end

  -- indexed by number of bytes
  -- (this particular set of sizes chosen by inspecting applications)
  self._field_reserve = {
    [1] = {},
    [2] = {},
    [3] = {},
    [4] = {},
    [8] = {},
    [12] = {},
    [16] = {},
    [24] = {},
    [32] = {},
    [36] = {},
    [48] = {},
    [64] = {},
    [72] = {}
  }
  self._field_reserve_count = {
    [1] = 20,
    [2] = 20,
    [3] = 20,
    [4] = 40,
    [8] = 40,
    [12] = 40,
    [16] = 40,
    [24] = 40,
    [32] = 40,
    [36] = 40,
    [48] = 40,
    [64] = 20,
    [72] = 20
  }
  for nbytes, list in pairs(self._field_reserve) do
    for i=1,self._field_reserve_count[nbytes] do

      local fid = LW.legion_field_allocator_allocate_field(
                    self.fsa,
                    nbytes,
                    allocate_field_fid_counter
                  )
      assert(fid == allocate_field_fid_counter)
      allocate_field_fid_counter = allocate_field_fid_counter + 1

      table.insert(list, fid)
    end
  end
end

function LogicalRegion:AllocateField(typ)
  local typsize = typ
  if type(typ) ~= 'number' then typsize = terralib.sizeof(typ) end
  local field_reserve = self._field_reserve[typsize]
  if not field_reserve then
    error('No field reserve for type size ' .. typsize)
  end
  local fid = table.remove(field_reserve)
  if not fid then
    error('Ran out of fields of size '..typsize..' to allocate;\n'..
          'This error is the result of a hack to investigate performance '..
          'issues in field allocation.  Fixing it 100% will probably '..
          'require Mike making changes in the Legion runtime.\n')
  end
  return fid
end
function LogicalRegion:FreeField(fid)
  LW.legion_field_allocator_free_field(self.fsa, fid)
end

local CreateGridIndexSpace = {}

-- Internal method: Ask Legion to create 1 dimensional index space
CreateGridIndexSpace[1] = terra(x : int)
  var pt_lo = LW.legion_point_1d_t { arrayof(int, 0) }
  var pt_hi = LW.legion_point_1d_t { arrayof(int, x-1) }
  var rect  = LW.legion_rect_1d_t { pt_lo, pt_hi }
  var dom   = LW.legion_domain_from_rect_1d(rect)
  return LW.legion_index_space_create_domain(
            legion_env.runtime, legion_env.ctx, dom)
end

-- Internal method: Ask Legion to create 2 dimensional index space
CreateGridIndexSpace[2] = terra(x : int, y : int)
  var pt_lo = LW.legion_point_2d_t { arrayof(int, 0, 0) }
  var pt_hi = LW.legion_point_2d_t { arrayof(int, x-1, y-1) }
  var rect  = LW.legion_rect_2d_t { pt_lo, pt_hi }
  var dom   = LW.legion_domain_from_rect_2d(rect)
  return LW.legion_index_space_create_domain(
            legion_env.runtime, legion_env.ctx, dom)
end

-- Internal method: Ask Legion to create 3 dimensional index space
CreateGridIndexSpace[3] = terra(x : int, y : int, z : int)
  var pt_lo = LW.legion_point_3d_t { arrayof(int, 0, 0, 0) }
  var pt_hi = LW.legion_point_3d_t { arrayof(int, x-1, y-1, z-1) }
  var rect  = LW.legion_rect_3d_t { pt_lo, pt_hi }
  var dom   = LW.legion_domain_from_rect_3d(rect)
  return LW.legion_index_space_create_domain(
            legion_env.runtime, legion_env.ctx, dom)
end

-- Allocate an unstructured logical region
-- NOTE: Call from top level task only.
function LW.NewLogicalRegion(params)
  -- Max rows for index space = n_rows right now ==> no inserts
  -- Should eventually figure out an upper bound on number of rows and use that
  -- when creating index space.
  local l = setmetatable({
    type      = 'unstructured',
    relation  = params.relation,
    field_ids = 0,
    n_rows    = params.n_rows,
    live_rows = 0,
    max_rows  = params.n_rows
  }, LogicalRegion)

  -- legion throws an error with 0 max rows
  if l.max_rows == 0 then l.max_rows = 1 end
  l.is  = LW.legion_index_space_create(legion_env.runtime,
                                       legion_env.ctx, l.max_rows)
  l.isa = LW.legion_index_allocator_create(legion_env.runtime,
                                           legion_env.ctx, l.is)
  -- field space
  l.fs  = LW.legion_field_space_create(legion_env.runtime,
                                       legion_env.ctx)
  l.fsa = LW.legion_field_allocator_create(legion_env.runtime,
                                           legion_env.ctx, l.fs)
  l:_HIDDEN_ReserveFields()

  -- logical region
  l.handle = LW.legion_logical_region_create(legion_env.runtime,
                                             legion_env.ctx, l.is, l.fs)
  LW.legion_logical_region_attach_name(legion_env.runtime, l.handle, l.relation:Name())

  -- actually allocate rows
  l:AllocateRows(l.n_rows)
  return l
end

-- Allocate a structured logical region
-- NOTE: Call from top level task only.
function LW.NewGridLogicalRegion(params)
  local l = setmetatable({
    type        = 'grid',
    relation    = params.relation,
    field_ids   = 0,
    bounds      = params.dims,
    dimensions  = #params.dims,
  }, LogicalRegion)

  -- index space
  local bounds = l.bounds
  l.is = CreateGridIndexSpace[l.dimensions](unpack(bounds))
  -- field space
  l.fs = LW.legion_field_space_create(legion_env.runtime,
                                      legion_env.ctx)
  l.fsa = LW.legion_field_allocator_create(legion_env.runtime,
                                           legion_env.ctx, l.fs)
  l:_HIDDEN_ReserveFields()

  -- logical region
  l.handle = LW.legion_logical_region_create(legion_env.runtime,
                                             legion_env.ctx,
                                             l.is, l.fs)
  LW.legion_logical_region_attach_name(legion_env.runtime, l.handle, l.relation:Name())
  setmetatable(l, LogicalRegion)
  return l
end


-------------------------------------------------------------------------------
--[[  Physical Region Methods                                              ]]--
-------------------------------------------------------------------------------

-- Inline physical region for entire relation, not just a part of it
function LW.NewInlinePhysicalRegion(params)
  if not params.relation then
    error('Expects relation argument', 2)
  elseif not params.fields then
    error('Expects fields list argument', 2)
  elseif not params.privilege then
    error('Expects privilege argument', 2)
  end

  -- legion data (inline launchers, physical regions, accessors) to free later
  local ils  = {}
  local prs  = {}
  local accs = {}

  -- structured/ grid and dimensions
  local relation = params.relation
  local is_grid  = relation:isGrid()
  local dims     = relation:Dims()

  -- data pointer, stride, offset
  local ptrs  = {}
  local strides = {}
  local offsets = {}

  for i, field in ipairs(params.fields) do
    -- create inline launcher
    ils[i]  = LW.legion_inline_launcher_create_logical_region(
      params.relation._logical_region_wrapper.handle,  -- legion_logical_region_t handle
      params.privilege,         -- legion_privilege_mode_t
      LW.EXCLUSIVE,             -- legion_coherence_property_t
      params.relation._logical_region_wrapper.handle,  -- legion_logical_region_t parent
      0,                        -- legion_mapping_tag_id_t region_tag /* = 0 */
      false,                    -- bool verified /* = false*/
      0,                        -- legion_mapper_id_t id /* = 0 */
      0                         -- legion_mapping_tag_id_t launcher_tag /* = 0 */
    )
    -- add field to launcher
    LW.legion_inline_launcher_add_field(ils[i], params.fields[i]._fid, true)
    -- execute launcher to get physical region
    prs[i]  = LW.legion_inline_launcher_execute(legion_env.runtime,
                                                legion_env.ctx, ils[i])
  end

  -- get field data pointers, strides
  local index_space = LW.legion_physical_region_get_logical_region(prs[1]).index_space
  local domain = LW.legion_index_space_get_domain(legion_env.runtime,
                                                  legion_env.ctx,
                                                  index_space)
  if is_grid then
    local ndims = #dims
    local rect = LW.LegionRectFromDom[ndims](domain)
    for d = 1, ndims do
      assert(dims[d] == (rect.hi.x[d-1] - rect.lo.x[d-1] + 1))
    end
    local subrect = terralib.new((LW.LegionRect[ndims])[1])
    local stride = terralib.new(LW.legion_byte_offset_t[ndims])
    for i, field in ipairs(params.fields) do
      accs[i] = LW.legion_physical_region_get_field_accessor_generic(prs[i], field._fid)
      ptrs[i] = terralib.cast(&uint8,
                              LW.LegionRawPtrFromAcc[ndims](accs[i], rect, subrect, stride))
      local s = {}
      strides[i] = s
      for d = 1, ndims do
        s[d] = tonumber(stride[d-1].offset)
      end
      offsets[i] = 0
      LW.legion_accessor_generic_destroy(accs[i])
    end
  else
    local base = terralib.new((&opaque)[1])
    local stride = terralib.new(uint64[1])
    for i, field in ipairs(params.fields) do
      accs[i] = LW.legion_physical_region_get_field_accessor_generic(prs[i], field._fid)
      base[0] = nil
      stride[0] = 0
      LW.legion_accessor_generic_get_soa_parameters(accs[i], base, stride)
      ptrs[i]    = terralib.cast(&uint8, base[0])
      strides[i] = { tonumber(stride[0]) }
      offsets[i] = 0
      LW.legion_accessor_generic_destroy(accs[i])
    end
  end

  local iprs = setmetatable({
    inline_launchers  = ils,
    physical_regions  = prs,
    is_grid           = is_grid,
    dims              = dims,
    data_ptrs         = ptrs,
    strides           = strides,
    offsets           = offsets,
    fields            = params.fields,
  }, LW.InlinePhysicalRegion)

  return iprs
end

function InlinePhysicalRegion:GetDataPointers()
  return self.data_ptrs
end

function InlinePhysicalRegion:GetDimensions()
  return self.dims
end

function InlinePhysicalRegion:GetStrides()
  return self.strides
end

function InlinePhysicalRegion:GetOffsets()
  return self.offsets
end

function InlinePhysicalRegion:GetLuaDLDs()
  local dld_list = {}
  for i,f in ipairs(self.fields) do
    local typ       = f:Type()
    local typdim    = { typ.N or typ.Nrow or 1, typ.Ncol or 1 }
    local dims      = { self.dims[1] or 1, self.dims[2] or 1,
                                           self.dims[3] or 1 }
    local typstride = sizeof(typ:terrabasetype())
    local strides   = {}
    local elemsize  = typstride*typdim[1]*typdim[2]
    for k,s_bytes in ipairs(self.strides[i]) do
      assert(s_bytes % elemsize == 0, 'unexpected type stride')
      strides[k] = s_bytes / elemsize
    end
    if not strides[2] then strides[2] = strides[1] end
    if not strides[3] then strides[3] = strides[2] end
    assert(self.offsets[i] == 0, 'expecting 0 offsets from legion')
    dld_list[i] = DLD.NewDLD {
      base_type       = typ:basetype():DLDEnum(),
      location        = DLD.CPU,
      type_stride     = sizeof(typ:terratype()),
      type_dims       = typdim,

      address         = self.data_ptrs[i],
      dim_size        = dims,
      dim_stride      = strides,
    }
  end
  return dld_list
end

function InlinePhysicalRegion:GetTerraDLDs()
  local dld_list  = self:GetLuaDLDs()
  local dld_array = C.safemalloc(DLD.C_DLD, #dld_list)
  for i,dld in ipairs(dld_list) do dld_array[i-1] = dld:toTerra() end
  return dld_array
end

function InlinePhysicalRegion:Destroy()
  for i = 1, #self.inline_launchers do
      local il = self.inline_launchers[i]
      local pr = self.physical_regions[i]

      LW.legion_runtime_unmap_region(legion_env.runtime, legion_env.ctx, pr)
      LW.legion_physical_region_destroy(pr)
      LW.legion_inline_launcher_destroy(il)
  end
end


-------------------------------------------------------------------------------
--[[  Partitioning logical regions                                         ]]--
-------------------------------------------------------------------------------

local LogicalPartition = {}
LogicalPartition.__index = LogicalPartition

-- method used to create logical partition
function LogicalPartition:IsPartitionedByField()
  self.ptype = 'FIELD'
end
function LogicalPartition:IsPartitionedBlock()
  self.ptype = 'BLOCK'
end

-- coloring field used to create this logical partition
function LogicalPartition:ColoringField()
  return self.color_field
end

-- color space (partition domain)
function LogicalPartition:Domain()
  return self.domain
end

-- create a color space with num_colors number of colors
-- this corresponds to the number of partitions
local terra CreateColorSpace(num_colors : LW.legion_color_t)
  var lo = LW.legion_point_1d_t({arrayof(int, 0)})
  var hi = LW.legion_point_1d_t({arrayof(int, num_colors - 1)})
  var bounds = LW.legion_rect_1d_t({lo, hi})
  return LW.legion_domain_from_rect_1d(bounds)
end

-- create partition by coloring field
function LogicalRegion:CreatePartitionsByField(rfield)
  local color_space = CreateColorSpace(self.relation:TotalPartitions())
  local partn = LW.legion_index_partition_create_by_field(
    legion_env.runtime, legion_env.ctx,
    self.handle, self.handle, rfield._fid,
    color_space,
    100, false)
  local lp = LW.legion_logical_partition_create(
    legion_env.runtime, legion_env.ctx, self.handle, partn)
  local lp = {
               ptype       = 'FIELD',  -- partition type (by field or block)
               color_field = rfield,   -- field used to generate the partition
               domain      = color_space,  -- partition domain (color space)
               index_partn = partn,    -- legion index partition handle
               handle      = lp,       -- legion logical partition handle
             }
  setmetatable(lp, LogicalPartition)
  return lp
end

-- block partition helpers
local AddDomainColor = {}
AddDomainColor[1] = terra(coloring : LW.legion_domain_coloring_t,
                          color : LW.legion_color_t,
                          lo1 : int,
                          hi1 : int
                          )
  var lo_pt = [LW.LegionPoint[1]]{ array(lo1) }
  var hi_pt = [LW.LegionPoint[1]]{ array(hi1) }
  var domain = [LW.LegionDomFromRect[1]]([LW.LegionRect[1]]({ lo_pt, hi_pt }))
  LW.legion_domain_coloring_color_domain(coloring, color, domain)
end  -- terra function
AddDomainColor[2] = terra(coloring : LW.legion_domain_coloring_t,
                          color : LW.legion_color_t,
                          lo1 : int, lo2 : int,
                          hi1 : int, hi2 : int 
                          )
  var lo_pt = [LW.LegionPoint[2]]{ array(lo1, lo2) }
  var hi_pt = [LW.LegionPoint[2]]{ array(hi1, hi2) }
  var domain = [LW.LegionDomFromRect[2]]([LW.LegionRect[2]]({ lo_pt, hi_pt }))
  LW.legion_domain_coloring_color_domain(coloring, color, domain)
end  -- terra function
AddDomainColor[3] = terra(coloring : LW.legion_domain_coloring_t,
                          color : LW.legion_color_t,
                          lo1 : int, lo2 : int, lo3 : int,
                          hi1 : int, hi2 : int, hi3 : int
                          )
  var lo_pt = [LW.LegionPoint[3]]{ array(lo1, lo2, lo3) }
  var hi_pt = [LW.LegionPoint[3]]{ array(hi1, hi2, hi3) }
  var domain = [LW.LegionDomFromRect[3]]([LW.LegionRect[3]]({ lo_pt, hi_pt }))
  LW.legion_domain_coloring_color_domain(coloring, color, domain)
end  -- terra function

local function min(x, y)
  if x <= y then return x else return y end
end
local function max(x, y)
  if x >= y then return x else return y end
end

-- create block partitions
function LogicalRegion:CreateBlockPartitions(ghost_width) 
  -- NOTE: partitions include boundary regions. Partitioning is not subset
  -- specific right now, but it is a partitioning over the entire logical
  -- region.
  local num_partitions = self.relation:NumPartitions()
  local dims = self.relation:Dims()
  local ndims = #dims
  -- check if number of elements along each dimension is a multiple of number
  -- of partitions. compute number of elements along each dimension in each
  -- partition for the disjoint case.
  local divisible = {}
  local elems_lo = {}
  local elems_hi = {}
  local num_lo   = {}
  for d = 1, ndims do
    local num_elems = dims[d]
    local num_partns = num_partitions[d]
    divisible[d] = (num_elems % num_partns == 0)
    elems_lo[d] = math.floor(num_elems/num_partns)
    elems_hi[d] = math.ceil(num_elems/num_partns)
    num_lo[d]   = num_partns - (num_elems % num_partns)
  end
  -- check if partitioning will be disjoint
  local disjoint = true
  local ghost_width = ghost_width
  if ghost_width then
    for d = 1, 2*ndims do
      disjoint = disjoint and (ghost_width[d] == 0)
    end
  else
    ghost_width = {}
    for d = 1, 2*ndims do
      ghost_width[d] = 0
    end
  end
  -- color space
  local total_partitions = self.relation:TotalPartitions()
  local color_space = CreateColorSpace(total_partitions)
  local coloring = LW.legion_domain_coloring_create();
  -- determine number of elements in each partition/ color and create logical partition
  -- TODO: what should we do for periodic boundary conditions?
  local color = 0
  -- number of partitions in each dimension, initialization of loop variables
  local nps = {1, 1, 1}
  local lo = {}
  local hi = {}
  for d = 1,ndims do
    nps[d] = num_partitions[d]
    lo[d]  = 0
    hi[d]  = -1
  end
  for p3 = 1, nps[3] do
    if ndims > 2 then
      local d = 3
      local elems = (p3 > num_lo[d] and elems_hi[d]) or elems_lo[d]
      lo[d] = max(0, hi[d] + 1 - ghost_width[2*d - 1])
      hi[d] = min(dims[d] - 1, lo[d] + elems - 1 + ghost_width[2*d])
      lo[d-1] = 0
      hi[d-1] = -1
    end
    for p2 = 1, nps[2] do
      if ndims > 1 then
        local d = 2
        local elems = (p2 > num_lo[d] and elems_hi[d]) or elems_lo[d]
        lo[d] = max(0, hi[d] + 1 - ghost_width[2*d - 1])
        hi[d] = min(dims[d] - 1, lo[d] + elems - 1 + ghost_width[2*d])
        lo[d-1] = 0
        hi[d-1] = -1
      end
      for p1 = 1, nps[1] do
        local d = 1
        local elems = (p1 > num_lo[d] and elems_hi[d]) or elems_lo[d]
        lo[d] = max(0, hi[d] + 1 - ghost_width[2*d - 1])
        hi[d] = min(dims[d] - 1, lo[d] + elems - 1 + ghost_width[2*d])
        local color_args = terralib.newlist({coloring, color})
        color_args:insertall(lo)
        color_args:insertall(hi)
        AddDomainColor[ndims](unpack(color_args))
        color = color + 1
      end
    end
  end
  -- create logical partition with the coloring
  local partn = LW.legion_index_partition_create_domain_coloring(
    legion_env.runtime, legion_env.ctx, self.is, color_space, coloring, disjoint, -1)
  local lp = LW.legion_logical_partition_create(
    legion_env.runtime, legion_env.ctx, self.handle, partn)
  local lp = {
    ptype       = 'BLOCK',  -- partition type (by field or block)
    domain      = color_space,  -- partition domain (color_space)
    index_partn = partn,
    handle      = lp,
  }
  setmetatable(lp, LogicalPartition)
  return lp
end


-------------------------------------------------------------------------------
--[[  Methods for copying fields and scanning through fields/ regions       ]]--
-------------------------------------------------------------------------------

function LW.CopyField (params)
  if not params.region  then error('Needs region argument', 2) end
  if not params.src_fid then error('Needs src_fid argument', 2) end
  if not params.dst_fid then error('Needs dst_fid argument', 2) end

  local src_region  = params.region
  local dst_region  = params.region
  local src_fid     = params.src_fid
  local dst_fid     = params.dst_fid

  local cplauncher =
    LW.legion_copy_launcher_create(LW.legion_predicate_true(), 0, 0)
  
  -- SETUP ARGUMENTS
  local src_idx =
  LW.legion_copy_launcher_add_src_region_requirement_logical_region(
    cplauncher,
    src_region,
    LW.READ_ONLY,
    LW.EXCLUSIVE,
    src_region,
    0,
    false
  )
  local dst_idx =
  LW.legion_copy_launcher_add_dst_region_requirement_logical_region(
    cplauncher,
    dst_region,
    LW.WRITE_ONLY,
    LW.EXCLUSIVE,
    dst_region,
    0,
    false
  )
  LW.legion_copy_launcher_add_src_field(
    cplauncher,
    src_idx,
    src_fid,
    true
  )
  LW.legion_copy_launcher_add_dst_field(
    cplauncher,
    dst_idx,
    dst_fid,
    true
  )

  -- EXEC
  LW.legion_copy_launcher_execute(legion_env.runtime,
                                  legion_env.ctx, cplauncher)

  -- CLEANUP
  LW.legion_copy_launcher_destroy(cplauncher)
end


-- The ControlScanner lets the top-level/control task
-- scan any logical region in order to load or extract data from fields
LW.ControlScanner         = {}
LW.ControlScanner.__index = LW.ControlScanner

function LW.NewControlScanner(params)
  -- create inline launcher
  local ilps  = LW.NewInlinePhysicalRegion(
    { relation   = params.relation,
      fields     = params.fields,
      privilege  = params.privilege
    } )
  local launchobj = setmetatable(
    {
      inline_physical_regions = ilps,
      relation                = params.relation
    }, LW.ControlScanner)

  return launchobj
end

function LW.ControlScanner:ScanThenClose()

  local dims = self.relation:Dims()
  local ptrs = self.inline_physical_regions:GetDataPointers()
  local strides = self.inline_physical_regions:GetStrides()

  -- define what to do when the iteration terminates
  local function close_up()
    self:close()
    return nil
  end

  -- define an iterator/generator
  if #dims == 1 then
    assert(not self.relation:isGrid())
    local nx = dims[1]
    local xi = -1
    return function()
      xi = xi+1
      if xi>= nx then return close_up() end
      local callptrs = {}
      for i = 1, #ptrs do
        callptrs[i] = ptrs[i] + 
                      xi*strides[i][1]
      end
      return {xi}, callptrs
    end
  elseif #dims == 2 then
    local nx = dims[1]
    local ny = dims[2]
    local xi = -1
    local yi = 0
    return function()
      xi = xi+1
      if xi >= nx then xi = 0; yi = yi + 1 end
      if yi >= ny then return close_up() end
      local callptrs = {}
      for i = 1, #ptrs do
        callptrs[i] = ptrs[i] + 
                      yi*strides[i][2] + xi*strides[i][1]
      end
      return {xi,yi}, callptrs
    end
  elseif #dims == 3 then
    local xi = -1
    local yi = 0
    local zi = 0
    local nx = dims[1]
    local ny = dims[2]
    local nz = dims[3]
    return function()
      xi = xi+1
      if xi >= nx then xi = 0; yi = yi + 1 end
      if yi >= ny then yi = 0; zi = zi + 1 end
      if zi >= nz then return close_up() end
      local callptrs = {}
      for i = 1, #ptrs do
        callptrs[i] = ptrs[i] + 
                      zi*strides[i][3] + yi*strides[i][2] + xi*strides[i][1]
      end
      return {xi,yi,zi}, callptrs
    end
  end
end


function LW.ControlScanner:close()
  self.inline_physical_regions:Destroy()
end

-------------------------------------------------------------------------------
--[[  Reductions                                                           ]]--
-------------------------------------------------------------------------------


local reduction_function_counter = 0
local no_more_reduction_ids = false
local function unsupported_reduce_err(is_field, op, typ)
error([[
invalid reduction operation / data type combination:
    ]]..(is_field and 'FieldReduction ' or 'GlobalReduction ')..
        op..' '..tostring(typ)..'\n'..[[
  IF YOU ARE SEEING THIS, then please tell the developers.
  This error is due to the inability to dynamically register Legion
  reduction functions.
]], 3)
end
LW.GetFieldReductionId = Util.memoize_from(1, function(op, ebb_typ)
  if no_more_reduction_ids then unsupported_reduce_err(true, op, ebb_typ) end
  reduction_function_counter = reduction_function_counter + 1
  return reduction_function_counter
end)
LW.GetGlobalReductionId = Util.memoize_from(1, function(op, ebb_typ)
  if no_more_reduction_ids then unsupported_reduce_err(false, op, ebb_typ) end
  reduction_function_counter = reduction_function_counter + 1
  return reduction_function_counter
end)


function LW.RegisterReductions()
  local T = require 'ebb.src.types'
  local reduction_op_translate = {
    ['+']   = 'plus',
    ['*']   = 'times',
    ['max'] = 'max',
    ['min'] = 'min'
  }
  local basetyps = {
    [T.int]     = 'int32',
    [T.float]   = 'float',
    [T.double]  = 'double',
  }

  -- construct list of all types with their mappings to string names
  local typ_map = {}
  for ebbt,lgt in pairs(basetyps) do typ_map[ebbt] = lgt end
  for i=2,4 do
    for ebbt,lgt in pairs(basetyps) do
      typ_map[T.vector(ebbt,i)] = lgt..'_vec'..i
    end
    for j=2,4 do
      for ebbt,lgt in pairs(basetyps) do
        typ_map[T.matrix(ebbt,i,j)] = lgt..'_mat'..i..'x'..j
      end
    end
  end

  -- now register all the corresponding functions
  for ebb_op, lg_op in pairs(reduction_op_translate) do
    for ebbt, lgt in pairs(typ_map) do
      local f_reg_func = LW['register_reduction_field_'..lg_op..'_'..lgt]
      if f_reg_func then
        f_reg_func( LW.GetFieldReductionId(ebb_op, ebbt) )
      end
      local g_reg_func = LW['register_reduction_global_'..lg_op..'_'..lgt]
      if g_reg_func then
        g_reg_func( LW.GetGlobalReductionId(ebb_op, ebbt) )
      end
    end
  end
  no_more_reduction_ids = true -- seal the memoization caches

  -- define accessor function here
  -- MESSY FUNCTION
  --    Pros: Hides a lot of the complexity of Legion reductions in one spot
  --    Cons: interrogates Ebb value and key types to work correctly
  --          would be nice to not have those dependencies here ???
  --          (unsure of that claim as broader policy)
  LW.GetSafeReductionFunc = Util.memoize_from(1,
  function(op, ebb_typ, key_typ)
    local valstruct = LW[tostring(ebb_typ:basetype())..'_'..
                         (ebb_typ.valsize or 1)]
    local valarray  = ebb_typ:terrabasetype()[key_typ.valsize or 1]

    local opstr     = reduction_op_translate[op]
    local typstr    = typ_map[ebb_typ]
    if not opstr or not typstr or not valstruct then
      error('INTERNAL: unrecognized reduction combo: '..
            op..' '..tostring(ebb_typ)..'\n'..
            '  PLEASE REPORT to the developers')
    end

    local is_grid   = key_typ.ndims > 1
    local str = 'safe_reduce_'..
                (is_grid and 'domain_point_' or '')..
                opstr..'_'..typstr
    local reduction_function = LW[str]

    return macro(function(accessor, key, coords)
      local legion_ptr_pt = is_grid and (`key:domainPoint())
                                     or (`LW.legion_ptr_t({key.a0}))
      return `reduction_function( accessor,
                                  [legion_ptr_pt],
                                  valstruct({coords}) )
    end)
  end)
end


-------------------------------------------------------------------------------
--[[  Miscellaneous methods                                                ]]--
-------------------------------------------------------------------------------

function LW.heavyweightBarrier()
  LW.legion_runtime_issue_execution_fence(legion_env.runtime, legion_env.ctx)
end


-------------------------------------------------------------------------------
--[[  Internal debugging methods                                           ]]--
-------------------------------------------------------------------------------

local terra _DO_NOT_USE_EmptyTaskFunction(task_args : LW.TaskArgs)
  C.printf("Empty Task\n")
end

local task_ids = {}

function LW._DO_NOT_USE_LaunchEmptySingleTaskOnRelation(relation)
  local task_launcher = LW.NewTaskLauncher {
    taskfunc = _DO_NOT_USE_EmptyTaskFunction,
    gpu      = false,
    task_ids = task_ids,
    use_index_launch = false
  }
  -- one region requirement for the relation
  local reg_req = task_launcher:AddRegionReq({
    wrapper   = relation._logical_region_wrapper,
    partition = relation._logical_region_wrapper,
    privilege = LW.READ_WRITE,
    coherence = LW.EXCLUSIVE,
    redoptyp  = 'none'
  })

  -- iterate over user define fields and subset boolmasks
  -- assumption: these are the only fields that are needed to force on physical
  -- instance with valid data for all fields over the region
  for _, field in pairs(relation._fields) do
    task_launcher:AddField(reg_req, field._fid)
  end
  for _, subset in pairs(relation._subsets) do
    task_launcher:AddField(reg_req, subset._boolmask._fid)
  end
  -- launch the task
  task_launcher:Execute(legion_env.runtime, legion_env.ctx)
  task_launcher:Destroy()
end<|MERGE_RESOLUTION|>--- conflicted
+++ resolved
@@ -303,25 +303,6 @@
 end
 
 function LW.TaskLauncher:AddRegionReq(req)
-<<<<<<< HEAD
-  local region_args = terralib.newlist({self._launcher, req.partition.handle})
-  local index_or_task_str = (self._index_launch and '_index') or '_task'
-  local reg_or_partn_str = ((req.partition == req.wrapper) and '_region') or '_partition'
-  local p = req.privilege
-  local red_str = ((p == LW.REDUCE) and '_reduction') or ''
-  local add_region_requirement =
-    LW['legion' .. index_or_task_str ..
-       '_launcher_add_region_requirement_logical' ..
-       reg_or_partn_str .. red_str]
-  if self._index_launch then
-    region_args:insert(0)
-  end
-  local red_or_permission =
-    ((p == LW.REDUCE) and LW.reduction_ids[req.redoptyp]) or p
-  region_args:insertall({red_or_permission, req.coherence,
-                         req.wrapper.handle, 0, false})
-  return add_region_requirement(unpack(region_args))
-=======
   local use_part = req.partition ~= nil
   local partition_handle = use_part and req.partition.handle
                                      or req.log_reg_handle
@@ -341,7 +322,6 @@
   args:insertall { req.coherence, req.log_reg_handle, 0, false }
   -- Do the call
   return LW[str](unpack(args))
->>>>>>> 54d14c41
 end
 
 function LW.TaskLauncher:AddField(reg_req, fid)
@@ -1357,37 +1337,46 @@
 -------------------------------------------------------------------------------
 
 local terra _DO_NOT_USE_EmptyTaskFunction(task_args : LW.TaskArgs)
-  C.printf("Empty Task\n")
-end
-
-local task_ids = {}
+  C.printf("** WARNING: Executing empty task. ")
+  C.printf("This is for debugging Ebb. ")
+  C.printf("If you are seeing this message and do not know what this is, ")
+  C.printf("please contact the developers.")
+end
+
+local _DO_NOT_USE_memoize_empty_task_launcher = Util.memoize_named({
+  'relation' },
+  function(args)
+    -- one region requirement for the relation
+    local reg_req = LW.NewRegionReq {
+      num             = 1,
+      relation        = args.relation,
+      privilege       = LW.READ_WRITE,
+      coherence       = LW.EXCLUSIVE,
+      reduce_op       = nil,
+      reduce_typ      = nil,       
+      centered        = true
+    }
+    -- task launcher
+    local task_launcher = LW.NewTaskLauncher {
+      taskfunc         = _DO_NOT_USE_EmptyTaskFunction,
+      gpu              = false,
+      use_index_launch = false,
+      domain           = nil
+    }
+    -- iterate over user define fields and subset boolmasks
+    -- assumption: these are the only fields that are needed to force on physical
+    -- instance with valid data for all fields over the region
+    for _, field in pairs(relation._fields) do
+      task_launcher:AddField(reg_req, field._fid)
+    end
+    for _, subset in pairs(relation._subsets) do
+      task_launcher:AddField(reg_req, subset._boolmask._fid)
+    end
+    return task_launcher
+  end
+)
 
 function LW._DO_NOT_USE_LaunchEmptySingleTaskOnRelation(relation)
-  local task_launcher = LW.NewTaskLauncher {
-    taskfunc = _DO_NOT_USE_EmptyTaskFunction,
-    gpu      = false,
-    task_ids = task_ids,
-    use_index_launch = false
-  }
-  -- one region requirement for the relation
-  local reg_req = task_launcher:AddRegionReq({
-    wrapper   = relation._logical_region_wrapper,
-    partition = relation._logical_region_wrapper,
-    privilege = LW.READ_WRITE,
-    coherence = LW.EXCLUSIVE,
-    redoptyp  = 'none'
-  })
-
-  -- iterate over user define fields and subset boolmasks
-  -- assumption: these are the only fields that are needed to force on physical
-  -- instance with valid data for all fields over the region
-  for _, field in pairs(relation._fields) do
-    task_launcher:AddField(reg_req, field._fid)
-  end
-  for _, subset in pairs(relation._subsets) do
-    task_launcher:AddField(reg_req, subset._boolmask._fid)
-  end
-  -- launch the task
+  local launcher = _DO_NOT_USE_GetEmptyTaskLauncher(relation)
   task_launcher:Execute(legion_env.runtime, legion_env.ctx)
-  task_launcher:Destroy()
 end