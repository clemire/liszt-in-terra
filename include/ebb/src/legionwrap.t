-- The MIT License (MIT)
-- 
-- Copyright (c) 2015 Stanford University.
-- All rights reserved.
-- 
-- Permission is hereby granted, free of charge, to any person obtaining a
-- copy of this software and associated documentation files (the "Software"),
-- to deal in the Software without restriction, including without limitation
-- the rights to use, copy, modify, merge, publish, distribute, sublicense,
-- and/or sell copies of the Software, and to permit persons to whom the
-- Software is furnished to do so, subject to the following conditions:
-- 
-- The above copyright notice and this permission notice shall be included
-- in all copies or substantial portions of the Software.
-- 
-- THE SOFTWARE IS PROVIDED "AS IS", WITHOUT WARRANTY OF ANY KIND, EXPRESS OR
-- IMPLIED, INCLUDING BUT NOT LIMITED TO THE WARRANTIES OF MERCHANTABILITY,
-- FITNESS FOR A PARTICULAR PURPOSE AND NONINFRINGEMENT. IN NO EVENT SHALL THE
-- AUTHORS OR COPYRIGHT HOLDERS BE LIABLE FOR ANY CLAIM, DAMAGES OR OTHER
-- LIABILITY, WHETHER IN AN ACTION OF CONTRACT, TORT OR OTHERWISE, ARISING 
-- FROM, OUT OF OR IN CONNECTION WITH THE SOFTWARE OR THE USE OR OTHER
-- DEALINGS IN THE SOFTWARE.


-- This file only depends on the C headers and legion,
-- so it's fairly separate from the rest of the compiler,
-- so it won't cause inadvertent dependency loops.

local LW = {}
package.loaded["ebb.src.legionwrap"] = LW

local C     = require "ebb.src.c"
local DLD   = require "ebb.lib.dld"
local Util  = require 'ebb.src.util'

-- have this module expose the full C-API.  Then, we'll augment it below.
local APIblob = terralib.includecstring([[
#include "legion_c.h"
#include "reductions_cpu.h"
#include "ebb_mapper.h"
]])
for k,v in pairs(APIblob) do LW[k] = v end

local newlist = terralib.newlist


-------------------------------------------------------------------------------
--[[  Legion environment                                                   ]]--
-------------------------------------------------------------------------------

local LE = rawget(_G, '_legion_env')
local run_config = rawget(_G, '_run_config')
local use_partitioning = run_config.use_partitioning

local struct LegionEnv {
  runtime : LW.legion_runtime_t,
  ctx     : LW.legion_context_t
}
LE.legion_env = C.safemalloc( LegionEnv )
local legion_env = LE.legion_env[0]

local terra null()
  return [&opaque](0)
end


-------------------------------------------------------------------------------
--[[            Data Accessors - Fields, Futures Declarations              ]]--
-------------------------------------------------------------------------------

-- Logical Regions
local LogicalRegion     = {}
LogicalRegion.__index   = LogicalRegion
LW.LogicalRegion        = LogicalRegion

-- Inline Physical Regions (if we need these, we must create inline launchers,
-- request regions, and free launchers and regions)
local InlinePhysicalRegion    = {}
InlinePhysicalRegion.__index  = InlinePhysicalRegion
LW.InlinePhysicalRegion       = InlinePhysicalRegion

-- Futures
local FutureBlob        = {}
FutureBlob.__index      = FutureBlob

-- 1D, 2D and 3D field accessors to access fields within Legion tasks
LW.FieldAccessor = {}
for d = 1, 3 do
  LW.FieldAccessor[d] = struct {
    ptr     : &uint8,
    strides : LW.legion_byte_offset_t[d],
    handle  : LW.legion_accessor_generic_t
  }
  LW.FieldAccessor[d].__typename =
    function() return 'FieldAccessor_'..tostring(d) end
end

-- legion methods for different dimensions (templates)
LW.LegionPoint = {}
LW.LegionRect = {}
LW.LegionRectFromDom = {}
LW.LegionDomFromRect = {}
LW.LegionRawPtrFromAcc = {}
for d = 1,3 do
  local str = '_' .. tostring(d) .. 'd'
  LW.LegionPoint[d] = LW['legion_point' .. str .. '_t']
  LW.LegionRect[d] = LW['legion_rect' .. str .. '_t']
  LW.LegionRectFromDom[d] = LW['legion_domain_get_rect' .. str]
  LW.LegionDomFromRect[d] = LW['legion_domain_from_rect' .. str]
  LW.LegionRawPtrFromAcc[d] = LW['legion_accessor_generic_raw_rect_ptr' .. str]
end

LW.DomainRect = {}
for d = 1,3 do
  local args, lo_args, hi_args = {}, {}, {}
  for k=1,d do
    lo_args[k]  = symbol(int, 'lo_'..k)
    hi_args[k]  = symbol(int, 'hi_'..k)
    args[k]     = lo_args[k]
    args[d+k]   = hi_args[k]
  end
  LW.DomainRect[d] = terra( [args] )
    var lo = [LW.LegionPoint[d]]({ arrayof(int, [lo_args]) })
    var hi = [LW.LegionPoint[d]]({ arrayof(int, [hi_args]) })
    var bounds = [LW.LegionRect[d]]({ lo, hi })
    return [LW.LegionDomFromRect[d]](bounds)
  end
end

local LegionCreatePoint = {}
LegionCreatePoint[1] = terra(pt1 : int)
  return [LW.LegionPoint[1]]{array(pt1)}
end
LegionCreatePoint[2] = terra(pt1 : int, pt2 : int)
  return [LW.LegionPoint[2]]{array(pt1, pt2)}
end
LegionCreatePoint[3] = terra(pt1 : int, pt2 : int, pt3 : int)
  return [LW.LegionPoint[3]]{array(pt1, pt2, pt3)}
end

local LegionDomainPoint = macro(function(pt1,pt2,pt3)
  if      pt3 then return `LW.legion_domain_point_from_point_3d(
                                LegionCreatePoint[3](pt1,pt2,pt3))
  elseif  pt2 then return `LW.legion_domain_point_from_point_2d(
                                LegionCreatePoint[2](pt1,pt2))
              else return `LW.legion_domain_point_from_point_1d(
                                LegionCreatePoint[1](pt1))          end
end,function(pt1,pt2,pt3)
  if      pt3 then return LW.legion_domain_point_from_point_3d(
                                LegionCreatePoint[3](pt1,pt2,pt3))
  elseif  pt2 then return LW.legion_domain_point_from_point_2d(
                                LegionCreatePoint[2](pt1,pt2))
              else return LW.legion_domain_point_from_point_1d(
                                LegionCreatePoint[1](pt1))          end
end)


-------------------------------------------------------------------------------
--[[  Region Requirements                                                  ]]--
-------------------------------------------------------------------------------

local RegionReq         = {}
RegionReq.__index = RegionReq

--[[
{
  relation,
  privilege
  coherence,
  reduce_op,
  reduce_typ,
  centered
  num
}
--]]
function LW.NewRegionReq(params)
  local reduce_func_id = (params.privilege == LW.REDUCE)
            and LW.GetFieldReductionId(params.reduce_op, params.reduce_typ)
            or nil
  local relation = params.relation
  local reg_req = setmetatable({
    log_reg_handle  = relation._logical_region_wrapper:get_handle(),
    num             = params.num,
    -- GOAL: Remove the next data item as a dependency
    --        through more refactoring
    relation_for_partitioning = relation,
    privilege       = params.privilege,
    coherence       = params.coherence,
    reduce_func_id  = reduce_func_id,       
    --partition       = nil,
    centered        = params.centered,
  }, RegionReq)
  return reg_req
end

function RegionReq:isreduction() return self.privilege == LW.REDUCE end


-------------------------------------------------------------------------------
--[[  Legion Tasks                                                         ]]--
-------------------------------------------------------------------------------

struct LW.TaskArgs {
  task        : LW.legion_task_t,
  regions     : &LW.legion_physical_region_t,
  num_regions : uint32,
  lg_ctx      : LW.legion_context_t,
  lg_runtime  : LW.legion_runtime_t
}

-- Get a new unique task id.
local new_task_id   = 100  -- start registering tasks at 101 ...
function LW.get_new_task_id()
  new_task_id = new_task_id + 1
  return new_task_id
end

-- Get task if for a given task. Register the task and create a new id if the
-- task is not memoized. Tasks are memoized by the function version name, which
-- corresponds to a { function, type, proc, blocksize, relation, subset }. Note
-- that we have different tasks for gpus and cpus. This is intentional, it
-- allows Ebb planner to make decisions about which tasks to launch on what
-- partitions.
--[[
function signature:
  task_func : task function
  on_gpu    : is this task function on gpu?
  ufv_name  : task function version name
  returns a task id
--]]
local RegisterAndGetTaskId = Util.memoize_from(3,
function(ufv_name, on_gpu, task_func)
  -- new task id
  local TID = LW.get_new_task_id()
  -- register given task function with the task id
  local terra register()
<<<<<<< HEAD
    escape if run_config.use_llvm then
      local ir = terralib.saveobj(nil, "llvmir", { entry = task_func })
      emit quote 
        LW.legion_runtime_register_task_variant_llvmir(
          legion_env.runtime, TID, [(on_gpu and LW.TOC_PROC) or LW.LOC_PROC],
          true,
          LW.legion_task_config_options_t { leaf = true, inner = false, idempotent = false },
          ufv_name, [&opaque](0), 0,
          ir, "entry")
      end  -- emit quote
    else
      emit quote
        LW.legion_runtime_register_task_variant_fnptr(
          legion_env.runtime, TID, [(on_gpu and LW.TOC_PROC) or LW.LOC_PROC],
          LW.legion_task_config_options_t { leaf = true, inner = false, idempotent = false },
          ufv_name, [&opaque](0), 0,
          task_func)
      end  -- emit quote
    end end  -- escape if else
  end  -- terra function
=======
    escape
      if use_llvm then
        emit quote
          LW.legion_runtime_register_task_variant_llvmir(
            legion_env.runtime, TID, [(on_gpu and LW.TOC_PROC) or LW.LOC_PROC],
            true,
            LW.legion_task_config_options_t { leaf = true, inner = false,
                                              idempotent = false },
            ufv_name, [&opaque](0), 0,
            ir, "entry")
        end  -- emit quote
      else
        emit quote
          LW.legion_runtime_register_task_variant_fnptr(
            legion_env.runtime, TID, [(on_gpu and LW.TOC_PROC) or LW.LOC_PROC],
            LW.legion_task_config_options_t { leaf = true, inner = false,
                                              idempotent = false },
            ufv_name, [&opaque](0), 0,
            task_func)
        end  -- emit quote
      end  -- if else
    end  -- escape
  end
>>>>>>> 72554e61
  register()
  return TID
end)


local TaskLauncher         = {}
TaskLauncher.__index = TaskLauncher

--[[
{
  taskname
  taskfunc
  gpu               -- boolean
  use_index_launch  -- boolean
  n_copies          -- how many copies to launch if doing index launch
}
--]]

function LW.NewTaskLauncher(params)
  if not terralib.isfunction(params.task_func) then
    error('must provide Terra function as "task_func" argument', 2)
  end
  if type(params.ufv_name) ~= 'string' then
    error('must provide a task name as "ufv_name" argument', 2)
  end

  -- register task and get task id
  local TID = RegisterAndGetTaskId(params.ufv_name, params.gpu,
                                   params.task_func)
  -- common task arguments across all partitions
  local argstruct   = C.safemalloc( LW.legion_task_argument_t )
  argstruct.args    = null()
  argstruct.arglen  = 0

  -- create launcher
  local launcher_create =
    (params.use_index_launch and LW.legion_index_launcher_create) or
    LW.legion_task_launcher_create

  -- task launcher arguments
  local launcher_args = newlist({TID})
  if params.use_index_launch then
    -- partition specific arguments
    local argmap = LW.legion_argument_map_create()
    local domain = LW.DomainRect[1](0,params.n_copies-1)
    launcher_args:insertall({domain, argstruct[0], argmap,
                             LW.legion_predicate_true(), false})
  else
    launcher_args:insertall({argstruct[0], LW.legion_predicate_true()})
  end
  launcher_args:insertall({0, 0})
  local launcher = launcher_create(unpack(launcher_args))

  return setmetatable({
    _TID          = TID,
    _launcher     = launcher,
    _index_launch = params.use_index_launch,
    _on_gpu       = params.gpu,
    _reduce_func_id = nil,
  }, TaskLauncher)
end

function TaskLauncher:Destroy()
  self._taskfunc = nil
  self._taskfuncptr = nil
  local DestroyVariant = self._index_launch and
    LW.legion_index_launcher_destroy or
    LW.legion_task_launcher_destroy
  DestroyVariant(self._launcher)
  self._launcher = nil
end

function TaskLauncher:IsOnGPU()
  return self._on_gpu
end

function TaskLauncher:AddRegionReq(req, partn_or_reg)
  local is_logical_partition   = getmetatable(partn_or_reg) == LW.LogicalPartition
  local is_partition_subregion = (partn_or_reg ~= nil and
                                  partn_or_reg ~= false)  -- TEMPORARY: till we use ghost regions
  local handle = is_partition_subregion and
                 partn_or_reg:get_handle() or
                 req.log_reg_handle

  -- Assemble the call
  local args = newlist { self._launcher, handle }
  local str  = 'legion'
  if self._index_launch   then    args:insert(0)
                                  str = str .. '_index'
                          else    str = str .. '_task' end
  str = str .. '_launcher_add_region_requirement_logical'
  if is_logical_partition then     str = str .. '_partition'
                          else     str = str .. '_region' end
  if req:isreduction()    then     args:insert(req.reduce_func_id)
                                   str = str .. '_reduction'
                          else     args:insert(req.privilege)
                          end
  args:insertall { req.coherence, req.log_reg_handle, 0, false }
  -- Do the call
  return LW[str](unpack(args))
end

function TaskLauncher:AddField(reg_req, fid)
  local AddFieldVariant =
    (self._index_launch and LW.legion_index_launcher_add_field) or
    LW.legion_task_launcher_add_field
  AddFieldVariant(self._launcher, reg_req, fid, true)
end

function TaskLauncher:AddFuture(future)
  local AddFutureVariant =
    (self._index_launch and LW.legion_index_launcher_add_future) or
    LW.legion_task_launcher_add_future
  AddFutureVariant(self._launcher, future)
end

function TaskLauncher:AddFutureReduction(op, ebb_typ)
  self._reduce_func_id = LW.GetGlobalReductionId(op, ebb_typ)
end

-- If there's a future it will be returned
function TaskLauncher:Execute(runtime, ctx, redop_id)
  local exec_str = 'legion'..
                   (self._index_launch and '_index' or '_task')..
                   '_launcher_execute'
  local exec_args = newlist({runtime, ctx, self._launcher})
  -- possibly add reduction to future
  if self._reduce_func_id and self._index_launch then
    exec_str = exec_str .. '_reduction'
    exec_args:insert(self._reduce_func_id)
  end
  return LW[exec_str](unpack(exec_args))
end


-------------------------------------------------------------------------------
--[[  Future methods                                                       ]]--
-------------------------------------------------------------------------------


function FutureBlob:LegionFuture()
  return self.legion_future
end

function FutureBlob:AssignTo(global, offset)
  global:SetData(self)
  global:SetOffset(offset)
  self.ref_count = self.ref_count + 1
end

function FutureBlob:Release()
  self.ref_count = self.ref_count - 1
  if self.ref_count == 0 then
    LW.legion_future_destroy(self.legion_future)
    self.legion_future = nil
  end
end

function LW.AssignFutureBlobFromFuture(global, legion_future)
  local f = { legion_future = legion_future, ref_count = 0 }
  setmetatable(f, FutureBlob)
  f:AssignTo(global, 0)
  return f
end

function LW.AssignFutureBlobFromValue(global, cdata)
  local ttype = global:Type():terratype()
  local tsize = terralib.sizeof(ttype)
  local data_blob = terralib.cast(&ttype, C.malloc(tsize))
  data_blob[0] = cdata
  local legion_future = LW.legion_future_from_buffer(legion_env.runtime,
                                                     data_blob,
                                                     terralib.sizeof(ttype))
  local f = { legion_future = legion_future, ref_count = 0 }
  setmetatable(f, FutureBlob)
  local old_future = global:Data()
  if old_future then
    old_future:Release()
  end
  f:AssignTo(global, 0)
  return f
end

function LW.AssignFutureBlobFromCollection(globals)
  local blob_size = 0
  for _, g in pairs(globals) do
    blob_size = blob_size + terralib.sizeof(g:Type():terratype())
  end
  local data_blob = terralib.cast(&uint8, C.malloc(blob_size))
  local f = { ref_count = 0 }
  setmetatable(f, FutureBlob)
  local offset = 0
  for _, g in pairs(globals) do
    local old_future = g:Data()
    local tsize = terralib.sizeof(g:Type():terratype())
    C.memcpy(data_blob[offset], old_future:GetResult(g), tsize)
    local old_future = g:Data()
    if old_future then
      old_future:Release()
    end
    f:AssignTo(g, offset)
    offset = offset + tsize
  end
  f.legion_future = LW.legion_future_from_buffer(legion_env.runtime, data_blob,
                                                 terralib.sizeof(ttype))
  C.free(data_blob)
  return f
end

function FutureBlob:GetResult(global)
  local ttype = global:Type():terratype()
  local leg_result = LW.legion_future_get_result(self.legion_future)
  local offset = global:Offset()
  local d = terralib.cast(&uint8, leg_result.value)
  local data = terralib.new(ttype, terralib.cast(&ttype, d + offset)[0])
  LW.legion_task_result_destroy(leg_result)
  return data
end


-------------------------------------------------------------------------------
--[[  Logical Region Methods                                               ]]--
-------------------------------------------------------------------------------


-- NOTE: Call from top level task only.
function LogicalRegion:AllocateRows(num)
  if self.type ~= 'unstructured' then
    error("Cannot allocate rows for grid relation ", self.relation:Name(), 3)
  else
    if self.live_rows + num > self.max_rows then
      error("Cannot allocate more rows for relation ", self.relation:Name())
    end
  end
  LW.legion_index_allocator_alloc(self.isa, num)
  self.live_rows = self.live_rows + num
end


local allocate_field_fid_counter = 0
-- NOTE: Assuming here that the compile time limit is never hit.
-- NOTE: Call from top level task only.
function LogicalRegion:_HIDDEN_ReserveFields()
  if self._field_reserve then
    error('Function ReserveFields() should only be called once')
  end

  -- indexed by number of bytes
  -- (this particular set of sizes chosen by inspecting applications)
  self._field_reserve = {
    [1] = {},
    [2] = {},
    [3] = {},
    [4] = {},
    [8] = {},
    [12] = {},
    [16] = {},
    [24] = {},
    [32] = {},
    [36] = {},
    [48] = {},
    [64] = {},
    [72] = {}
  }
  self._field_reserve_count = {
    [1] = 20,
    [2] = 20,
    [3] = 20,
    [4] = 40,
    [8] = 40,
    [12] = 40,
    [16] = 40,
    [24] = 40,
    [32] = 40,
    [36] = 40,
    [48] = 40,
    [64] = 20,
    [72] = 20
  }
  for nbytes, list in pairs(self._field_reserve) do
    for i=1,self._field_reserve_count[nbytes] do

      local fid = LW.legion_field_allocator_allocate_field(
                    self.fsa,
                    nbytes,
                    allocate_field_fid_counter
                  )
      assert(fid == allocate_field_fid_counter)
      allocate_field_fid_counter = allocate_field_fid_counter + 1

      table.insert(list, fid)
    end
  end
end

function LogicalRegion:AllocateField(typ)
  local typsize = typ
  if type(typ) ~= 'number' then typsize = terralib.sizeof(typ) end
  local field_reserve = self._field_reserve[typsize]
  if not field_reserve then
    error('No field reserve for type size ' .. typsize)
  end
  local fid = table.remove(field_reserve)
  if not fid then
    error('Ran out of fields of size '..typsize..' to allocate;\n'..
          'This error is the result of a hack to investigate performance '..
          'issues in field allocation.  Fixing it 100% will probably '..
          'require Mike making changes in the Legion runtime.\n')
  end
  return fid
end

function LogicalRegion:FreeField(fid)
  LW.legion_field_allocator_free_field(self.fsa, fid)
end

function LogicalRegion:AttachNameToField(fid, name)
  LW.legion_field_id_attach_name(legion_env.runtime, self.fs, fid,
                                 name, true)
end

local CreateGridIndexSpace = {}

-- Internal method: Ask Legion to create 1 dimensional index space
CreateGridIndexSpace[1] = terra(x : int)
  var pt_lo = LW.legion_point_1d_t { arrayof(int, 0) }
  var pt_hi = LW.legion_point_1d_t { arrayof(int, x-1) }
  var rect  = LW.legion_rect_1d_t { pt_lo, pt_hi }
  var dom   = LW.legion_domain_from_rect_1d(rect)
  return LW.legion_index_space_create_domain(
            legion_env.runtime, legion_env.ctx, dom)
end

-- Internal method: Ask Legion to create 2 dimensional index space
CreateGridIndexSpace[2] = terra(x : int, y : int)
  var pt_lo = LW.legion_point_2d_t { arrayof(int, 0, 0) }
  var pt_hi = LW.legion_point_2d_t { arrayof(int, x-1, y-1) }
  var rect  = LW.legion_rect_2d_t { pt_lo, pt_hi }
  var dom   = LW.legion_domain_from_rect_2d(rect)
  return LW.legion_index_space_create_domain(
            legion_env.runtime, legion_env.ctx, dom)
end

-- Internal method: Ask Legion to create 3 dimensional index space
CreateGridIndexSpace[3] = terra(x : int, y : int, z : int)
  var pt_lo = LW.legion_point_3d_t { arrayof(int, 0, 0, 0) }
  var pt_hi = LW.legion_point_3d_t { arrayof(int, x-1, y-1, z-1) }
  var rect  = LW.legion_rect_3d_t { pt_lo, pt_hi }
  var dom   = LW.legion_domain_from_rect_3d(rect)
  return LW.legion_index_space_create_domain(
            legion_env.runtime, legion_env.ctx, dom)
end

-- Allocate an unstructured logical region
-- NOTE: Call from top level task only.
function LW.NewLogicalRegion(params)
  -- Max rows for index space = n_rows right now ==> no inserts
  -- Should eventually figure out an upper bound on number of rows and use that
  -- when creating index space.
  local l = setmetatable({
    type      = 'unstructured',
    relation  = params.relation,
    field_ids = 0,
    n_rows    = params.n_rows,
    live_rows = 0,
    max_rows  = params.n_rows
  }, LogicalRegion)

  -- legion throws an error with 0 max rows
  if l.max_rows == 0 then l.max_rows = 1 end
  l.is  = LW.legion_index_space_create(legion_env.runtime,
                                       legion_env.ctx, l.max_rows)
  l.isa = LW.legion_index_allocator_create(legion_env.runtime,
                                           legion_env.ctx, l.is)
  -- field space
  l.fs  = LW.legion_field_space_create(legion_env.runtime,
                                       legion_env.ctx)
  l.fsa = LW.legion_field_allocator_create(legion_env.runtime,
                                           legion_env.ctx, l.fs)
  l:_HIDDEN_ReserveFields()

  -- logical region
  l.handle = LW.legion_logical_region_create(legion_env.runtime,
                                             legion_env.ctx, l.is, l.fs)
  LW.legion_logical_region_attach_name(legion_env.runtime, l.handle,
                                       l.relation:Name(), false)

  -- actually allocate rows
  l:AllocateRows(l.n_rows)
  return l
end

-- Allocate a structured logical region
-- NOTE: Call from top level task only.
function LW.NewGridLogicalRegion(params)
  local l = setmetatable({
    type        = 'grid',
    relation    = params.relation,
    field_ids   = 0,
    offsets     = (#params.dims == 2) and {0,0} or {0,0,0},
    dims        = params.dims,
  }, LogicalRegion)

  -- index space
  local dims = l.dims
  l.is = CreateGridIndexSpace[#dims](unpack(dims))
  -- field space
  l.fs = LW.legion_field_space_create(legion_env.runtime,
                                      legion_env.ctx)
  l.fsa = LW.legion_field_allocator_create(legion_env.runtime,
                                           legion_env.ctx, l.fs)
  l:_HIDDEN_ReserveFields()

  -- logical region
  l.handle = LW.legion_logical_region_create(legion_env.runtime,
                                             legion_env.ctx,
                                             l.is, l.fs)
  LW.legion_logical_region_attach_name(legion_env.runtime, l.handle,
                                       l.relation:Name(), false)
  setmetatable(l, LogicalRegion)
  return l
end

function LogicalRegion:get_handle()
  return self.handle
end


-------------------------------------------------------------------------------
--[[  Physical Region Methods                                              ]]--
-------------------------------------------------------------------------------

-- Inline physical region for entire relation, not just a part of it
function LW.NewInlinePhysicalRegion(params)
  if not params.relation then
    error('Expects relation argument', 2)
  elseif not params.fields then
    error('Expects fields list argument', 2)
  elseif not params.privilege then
    error('Expects privilege argument', 2)
  end

  -- legion data (inline launchers, physical regions, accessors) to free later
  local ils  = {}
  local prs  = {}
  local accs = {}

  -- structured/ grid and dimensions
  local relation = params.relation
  local is_grid  = relation:isGrid()
  local dims     = relation:Dims()

  -- data pointer, stride, offset
  local ptrs  = {}
  local strides = {}
  local offsets = {}

  for i, field in ipairs(params.fields) do
    -- create inline launcher
    ils[i]  = LW.legion_inline_launcher_create_logical_region(
      params.relation._logical_region_wrapper:get_handle(),  -- legion_logical_region_t handle
      params.privilege,         -- legion_privilege_mode_t
      LW.EXCLUSIVE,             -- legion_coherence_property_t
      params.relation._logical_region_wrapper:get_handle(),  -- legion_logical_region_t parent
      0,                        -- legion_mapping_tag_id_t region_tag /* = 0 */
      false,                    -- bool verified /* = false*/
      0,                        -- legion_mapper_id_t id /* = 0 */
      0                         -- legion_mapping_tag_id_t launcher_tag /* = 0 */
    )
    -- add field to launcher
    LW.legion_inline_launcher_add_field(ils[i], params.fields[i]._fid, true)
    -- execute launcher to get physical region
    prs[i]  = LW.legion_inline_launcher_execute(legion_env.runtime,
                                                legion_env.ctx, ils[i])
  end

  -- get field data pointers, strides
  local index_space = LW.legion_physical_region_get_logical_region(prs[1]).index_space
  local domain = LW.legion_index_space_get_domain(legion_env.runtime,
                                                  legion_env.ctx,
                                                  index_space)
  if is_grid then
    local ndims = #dims
    local rect = LW.LegionRectFromDom[ndims](domain)
    for d = 1, ndims do
      assert(dims[d] == (rect.hi.x[d-1] - rect.lo.x[d-1] + 1))
    end
    local subrect = terralib.new((LW.LegionRect[ndims])[1])
    local stride = terralib.new(LW.legion_byte_offset_t[ndims])
    for i, field in ipairs(params.fields) do
      accs[i] = LW.legion_physical_region_get_field_accessor_generic(prs[i], field._fid)
      ptrs[i] = terralib.cast(&uint8,
                              LW.LegionRawPtrFromAcc[ndims](accs[i], rect, subrect, stride))
      local s = {}
      strides[i] = s
      for d = 1, ndims do
        s[d] = tonumber(stride[d-1].offset)
      end
      offsets[i] = 0
      LW.legion_accessor_generic_destroy(accs[i])
    end
  else
    local base = terralib.new((&opaque)[1])
    local stride = terralib.new(uint64[1])
    for i, field in ipairs(params.fields) do
      accs[i] = LW.legion_physical_region_get_field_accessor_generic(prs[i], field._fid)
      base[0] = nil
      stride[0] = 0
      LW.legion_accessor_generic_get_soa_parameters(accs[i], base, stride)
      ptrs[i]    = terralib.cast(&uint8, base[0])
      strides[i] = { tonumber(stride[0]) }
      offsets[i] = 0
      LW.legion_accessor_generic_destroy(accs[i])
    end
  end

  local iprs = setmetatable({
    inline_launchers  = ils,
    physical_regions  = prs,
    is_grid           = is_grid,
    dims              = dims,
    data_ptrs         = ptrs,
    strides           = strides,
    offsets           = offsets,
    fields            = params.fields,
  }, InlinePhysicalRegion)

  return iprs
end

function InlinePhysicalRegion:GetDataPointers()
  return self.data_ptrs
end

function InlinePhysicalRegion:GetDimensions()
  return self.dims
end

function InlinePhysicalRegion:GetStrides()
  return self.strides
end

function InlinePhysicalRegion:GetOffsets()
  return self.offsets
end

function InlinePhysicalRegion:GetLuaDLDs()
  local dld_list = {}
  for i,f in ipairs(self.fields) do
    local typ       = f:Type()
    local typdim    = { typ.N or typ.Nrow or 1, typ.Ncol or 1 }
    local dims      = { self.dims[1] or 1, self.dims[2] or 1,
                                           self.dims[3] or 1 }
    local typstride = sizeof(typ:terrabasetype())
    local strides   = {}
    local elemsize  = typstride*typdim[1]*typdim[2]
    for k,s_bytes in ipairs(self.strides[i]) do
      assert(s_bytes % elemsize == 0, 'unexpected type stride')
      strides[k] = s_bytes / elemsize
    end
    if not strides[2] then strides[2] = strides[1] end
    if not strides[3] then strides[3] = strides[2] end
    assert(self.offsets[i] == 0, 'expecting 0 offsets from legion')
    dld_list[i] = DLD.NewDLD {
      base_type       = typ:basetype():DLDEnum(),
      location        = DLD.CPU,
      type_stride     = sizeof(typ:terratype()),
      type_dims       = typdim,

      address         = self.data_ptrs[i],
      dim_size        = dims,
      dim_stride      = strides,
    }
  end
  return dld_list
end

function InlinePhysicalRegion:GetTerraDLDs()
  local dld_list  = self:GetLuaDLDs()
  local dld_array = C.safemalloc(DLD.C_DLD, #dld_list)
  for i,dld in ipairs(dld_list) do dld_array[i-1] = dld:toTerra() end
  return dld_array
end

function InlinePhysicalRegion:Destroy()
  for i = 1, #self.inline_launchers do
      local il = self.inline_launchers[i]
      local pr = self.physical_regions[i]

      LW.legion_runtime_unmap_region(legion_env.runtime, legion_env.ctx, pr)
      LW.legion_physical_region_destroy(pr)
      LW.legion_inline_launcher_destroy(il)
  end
end


-------------------------------------------------------------------------------
--[[  Partitioning logical regions                                         ]]--
-------------------------------------------------------------------------------

local LogicalSubRegion    = {}
LogicalSubRegion.__index  = LogicalSubRegion
LW.LogicalSubRegion       = LogicalSubRegion

local function NewLogicalSubRegion(rect, color_pt, ipart, lpart)
  assert(Util.isrect2d(rect) or Util.isrect3d(rect))
  local is3d    = Util.isrect3d(rect)

  local lis = LW.legion_index_partition_get_index_subspace_domain_point(
    legion_env.runtime,
    legion_env.ctx,
    ipart,
    color_pt
  )
  local lreg = LW.legion_logical_partition_get_logical_subregion(
    legion_env.runtime,
    legion_env.ctx,
    lpart,
    lis
  )

  local offsets = { rect:mins() }
  local dims    = { rect:maxes() }
  for k=1,(is3d and 3 or 2) do dims[k] = dims[k] - offsets[k] + 1 end
  return setmetatable({
    -- always a grid
    type        = 'grid',
    offsets     = offsets,
    dims        = dims,
    rect        = rect,
    is          = lis,
    handle      = lreg,
  }, LogicalSubRegion)
end

function LogicalSubRegion:get_handle()
  return self.handle
end

function LogicalSubRegion:get_rect()
  return self.rect
end

local LogicalPartition   = {}
LogicalPartition.__index = LogicalPartition
LW.LogicalPartition      = LogicalPartition

local function CreateGridRegionPartition(lreg_obj, subrects, part_kind)
  assert(lreg_obj.type == 'grid')
  assert(terralib.israwlist(subrects) and #subrects>0,'expect rectangle list')
  local is3d = #lreg_obj.dims == 3

  -- unpack
  --local dims      = lreg_obj.dims       -- dimensions of grid
  --local offsets   = lreg_obj.offsets    -- offset in global grid coordinates
  local lreg      = lreg_obj.handle     -- parent logical region/subregion
  local lis       = lreg_obj.is         -- index-space

  -- indexing scheme
  local n_rect        = #subrects
  local color_space   = LW.DomainRect[1](0,n_rect-1)
  local coloring      = LW.legion_domain_point_coloring_create()

  -- loop to fill out the partition coloring
  for i,rect in ipairs(subrects) do
    assert(is3d and Util.isrect3d(rect) or Util.isrect2d(rect),
           "dimensions of subrect and grid don't match")
    LW.legion_domain_point_coloring_color_domain(
      coloring,
      LegionDomainPoint(i-1),
      LW.DomainRect[is3d and 3 or 2]( rect:mins_maxes() )
    )
  end

  local idx_part = LW.legion_index_partition_create_domain_point_coloring(
    legion_env.runtime,
    legion_env.ctx,
    lis, -- parent idx space
    color_space,
    coloring,
    part_kind,
    -1 -- AUTO-GENERATE
  )
  -- can free the coloring now
  LW.legion_domain_point_coloring_destroy(coloring)

  local l_part = LW.legion_logical_partition_create(
    legion_env.runtime,
    legion_env.ctx,
    lreg, -- parent logial region
    idx_part
  )

  -- iterate over and cache all of the subregion objects
  local subregions = newlist()
  for i,rect in ipairs(subrects) do
    subregions:insert( NewLogicalSubRegion(
      rect, LegionDomainPoint(i-1), idx_part, l_part
    ))
  end

  local mode = (part_kind == LW.DISJOINT_KIND) and 'disjoint' or 'overlap'
  local new_obj = setmetatable({
    _mode         = mode,
    _lreg         = lreg_obj,
    _lpart        = l_part,
    _ipart        = idx_part,
    _subregions   = subregions,
    _subrects     = subrects,    -- useful during debugging
  }, LogicalPartition)
  return new_obj
end

function LogicalPartition:destroy()
  LW.legion_logical_partition_destroy(
    legion_env.runtime,
    legion_env.ctx,
    self._lpart
  )
  LW.legion_index_partition_destroy(
    legion_env.runtime,
    legion_env.ctx,
    self._ipart
  )
end

function LogicalPartition:get_handle()
  return self._lpart
end

function LogicalPartition:attach_name(name)
  self.legion_logical_partition_attach_name(
    legion_env.runtime,
    self.lpart,
    name..'_logical_partition',
    false
  )
  self.legion_index_partition_attach_name(
    legion_env.runtime,
    self.ipart,
    name..'_idx_partition',
    false
  )
end

function LogicalPartition:subregions()
  return self._subregions
end

---------------------------------------------

function LogicalRegion:CreateDisjointPartition(subrects)
  return CreateGridRegionPartition(self, subrects, LW.DISJOINT_KIND)
end

function LogicalRegion:CreateOverlappingPartition(subrects)
  return CreateGridRegionPartition(self, subrects, LW.ALIASED_KIND)
end

function LogicalSubRegion:CreateDisjointPartition(subrects)
  return CreateGridRegionPartition(self, subrects, LW.DISJOINT_KIND)
end

function LogicalSubRegion:CreateOverlappingPartition(subrects)
  return CreateGridRegionPartition(self, subrects, LW.ALIASED_KIND)
end


-------------------------------------------------------------------------------
--[[  Methods for copying fields and scanning through fields/ regions      ]]--
-------------------------------------------------------------------------------

function LW.CopyField (params)
  if not params.region  then error('Needs region argument', 2) end
  if not params.src_fid then error('Needs src_fid argument', 2) end
  if not params.dst_fid then error('Needs dst_fid argument', 2) end

  local src_region  = params.region
  local dst_region  = params.region
  local src_fid     = params.src_fid
  local dst_fid     = params.dst_fid

  local cplauncher =
    LW.legion_copy_launcher_create(LW.legion_predicate_true(), 0, 0)
  
  -- SETUP ARGUMENTS
  local src_idx =
  LW.legion_copy_launcher_add_src_region_requirement_logical_region(
    cplauncher,
    src_region,
    LW.READ_ONLY,
    LW.EXCLUSIVE,
    src_region,
    0,
    false
  )
  local dst_idx =
  LW.legion_copy_launcher_add_dst_region_requirement_logical_region(
    cplauncher,
    dst_region,
    LW.WRITE_ONLY,
    LW.EXCLUSIVE,
    dst_region,
    0,
    false
  )
  LW.legion_copy_launcher_add_src_field(
    cplauncher,
    src_idx,
    src_fid,
    true
  )
  LW.legion_copy_launcher_add_dst_field(
    cplauncher,
    dst_idx,
    dst_fid,
    true
  )

  -- EXEC
  LW.legion_copy_launcher_execute(legion_env.runtime,
                                  legion_env.ctx, cplauncher)

  -- CLEANUP
  LW.legion_copy_launcher_destroy(cplauncher)
end


-- The ControlScanner lets the top-level/control task
-- scan any logical region in order to load or extract data from fields
LW.ControlScanner         = {}
LW.ControlScanner.__index = LW.ControlScanner

function LW.NewControlScanner(params)
  -- create inline launcher
  local ilps  = LW.NewInlinePhysicalRegion(
    { relation   = params.relation,
      fields     = params.fields,
      privilege  = params.privilege
    } )
  local launchobj = setmetatable(
    {
      inline_physical_regions = ilps,
      relation                = params.relation
    }, LW.ControlScanner)

  return launchobj
end

function LW.ControlScanner:ScanThenClose()

  local dims = self.relation:Dims()
  local ptrs = self.inline_physical_regions:GetDataPointers()
  local strides = self.inline_physical_regions:GetStrides()

  -- define what to do when the iteration terminates
  local function close_up()
    self:close()
    return nil
  end

  -- define an iterator/generator
  if #dims == 1 then
    assert(not self.relation:isGrid())
    local nx = dims[1]
    local xi = -1
    return function()
      xi = xi+1
      if xi>= nx then return close_up() end
      local callptrs = {}
      for i = 1, #ptrs do
        callptrs[i] = ptrs[i] + 
                      xi*strides[i][1]
      end
      return {xi}, callptrs
    end
  elseif #dims == 2 then
    local nx = dims[1]
    local ny = dims[2]
    local xi = -1
    local yi = 0
    return function()
      xi = xi+1
      if xi >= nx then xi = 0; yi = yi + 1 end
      if yi >= ny then return close_up() end
      local callptrs = {}
      for i = 1, #ptrs do
        callptrs[i] = ptrs[i] + 
                      yi*strides[i][2] + xi*strides[i][1]
      end
      return {xi,yi}, callptrs
    end
  elseif #dims == 3 then
    local xi = -1
    local yi = 0
    local zi = 0
    local nx = dims[1]
    local ny = dims[2]
    local nz = dims[3]
    return function()
      xi = xi+1
      if xi >= nx then xi = 0; yi = yi + 1 end
      if yi >= ny then yi = 0; zi = zi + 1 end
      if zi >= nz then return close_up() end
      local callptrs = {}
      for i = 1, #ptrs do
        callptrs[i] = ptrs[i] + 
                      zi*strides[i][3] + yi*strides[i][2] + xi*strides[i][1]
      end
      return {xi,yi,zi}, callptrs
    end
  end
end


function LW.ControlScanner:close()
  self.inline_physical_regions:Destroy()
end

-------------------------------------------------------------------------------
--[[  Reductions                                                           ]]--
-------------------------------------------------------------------------------


local reduction_function_counter = 0
local no_more_reduction_ids = false
local function unsupported_reduce_err(is_field, op, typ)
error([[
invalid reduction operation / data type combination:
    ]]..(is_field and 'FieldReduction ' or 'GlobalReduction ')..
        op..' '..tostring(typ)..'\n'..[[
  IF YOU ARE SEEING THIS, then please tell the developers.
  This error is due to the inability to dynamically register Legion
  reduction functions.
]], 3)
end
LW.GetFieldReductionId = Util.memoize_from(1, function(op, ebb_typ)
  if no_more_reduction_ids then unsupported_reduce_err(true, op, ebb_typ) end
  reduction_function_counter = reduction_function_counter + 1
  return reduction_function_counter
end)
LW.GetGlobalReductionId = Util.memoize_from(1, function(op, ebb_typ)
  if no_more_reduction_ids then unsupported_reduce_err(false, op, ebb_typ) end
  reduction_function_counter = reduction_function_counter + 1
  return reduction_function_counter
end)


function LW.RegisterReductions()
  local T = require 'ebb.src.types'
  local reduction_op_translate = {
    ['+']   = 'plus',
    ['*']   = 'times',
    ['max'] = 'max',
    ['min'] = 'min'
  }
  local basetyps = {
    [T.int]     = 'int32',
    [T.float]   = 'float',
    [T.double]  = 'double',
  }

  -- construct list of all types with their mappings to string names
  local typ_map = {}
  for ebbt,lgt in pairs(basetyps) do typ_map[ebbt] = lgt end
  for i=2,4 do
    for ebbt,lgt in pairs(basetyps) do
      typ_map[T.vector(ebbt,i)] = lgt..'_vec'..i
    end
    for j=2,4 do
      for ebbt,lgt in pairs(basetyps) do
        typ_map[T.matrix(ebbt,i,j)] = lgt..'_mat'..i..'x'..j
      end
    end
  end

  -- now register all the corresponding functions
  for ebb_op, lg_op in pairs(reduction_op_translate) do
    for ebbt, lgt in pairs(typ_map) do
      local f_reg_func = LW['register_reduction_field_'..lg_op..'_'..lgt]
      if f_reg_func then
        f_reg_func( LW.GetFieldReductionId(ebb_op, ebbt) )
      end
      local g_reg_func = LW['register_reduction_global_'..lg_op..'_'..lgt]
      if g_reg_func then
        g_reg_func( LW.GetGlobalReductionId(ebb_op, ebbt) )
      end
    end
  end
  no_more_reduction_ids = true -- seal the memoization caches

  -- define accessor function here
  -- MESSY FUNCTION
  --    Pros: Hides a lot of the complexity of Legion reductions in one spot
  --    Cons: interrogates Ebb value and key types to work correctly
  --          would be nice to not have those dependencies here ???
  --          (unsure of that claim as broader policy)
  LW.GetSafeReductionFunc = Util.memoize_from(1,
  function(op, ebb_typ, key_typ)
    local valstruct = LW[tostring(ebb_typ:basetype())..'_'..
                         (ebb_typ.valsize or 1)]
    local valarray  = ebb_typ:terrabasetype()[key_typ.valsize or 1]

    local opstr     = reduction_op_translate[op]
    local typstr    = typ_map[ebb_typ]
    if not opstr or not typstr or not valstruct then
      error('INTERNAL: unrecognized reduction combo: '..
            op..' '..tostring(ebb_typ)..'\n'..
            '  PLEASE REPORT to the developers')
    end

    local is_grid   = key_typ.ndims > 1
    local str = 'safe_reduce_'..
                (is_grid and 'domain_point_' or '')..
                opstr..'_'..typstr
    local reduction_function = LW[str]

    return macro(function(accessor, key, coords)
      local legion_ptr_pt = is_grid and (`key:domainPoint())
                                     or (`LW.legion_ptr_t({key.a0}))
      return `reduction_function( accessor,
                                  [legion_ptr_pt],
                                  valstruct({coords}) )
    end)
  end)
end


-------------------------------------------------------------------------------
--[[  Miscellaneous methods                                                ]]--
-------------------------------------------------------------------------------

function LW.heavyweightBarrier()
  LW.legion_runtime_issue_execution_fence(legion_env.runtime, legion_env.ctx)
end


-------------------------------------------------------------------------------
--[[  Temporary hacks                                                      ]]--
-------------------------------------------------------------------------------

-- empty task function
-- to make it work with legion without blowing up memory
local terra _TEMPORARY_EmptyTaskFunction(data : & opaque, datalen : C.size_t,
                                         userdata : &opaque, userlen : C.size_t,
                                         proc_id : LW.legion_lowlevel_id_t)

  var task_args : LW.TaskArgs
  LW.legion_task_preamble(data, datalen, proc_id, &task_args.task,
                          &task_args.regions, &task_args.num_regions,
                          &task_args.lg_ctx, &task_args.lg_runtime)

  C.printf("** WARNING: Executing empty tproc_id : LW.legion_lowlevel_id_t) ask. ")
  C.printf("This is a hack for Ebb/Legion. ")
  C.printf("If you are seeing this message and do not know what this is, ")
  C.printf("please contact the developers.\n")

  -- legion postamble
  LW.legion_task_postamble(task_args.lg_runtime, task_args.lg_ctx,
                           [&opaque](0), 0)
end

-- empty task function launcher
-- to make it work with legion without blowing up memory
local _TEMPORARY_memoize_empty_task_launcher = Util.memoize_named({
  'relation' },
  function(args)
    -- one region requirement for the relation
    local reg_req = LW.NewRegionReq {
      num             = 0,
      relation        = args.relation,
      privilege       = LW.READ_WRITE,
      coherence       = LW.EXCLUSIVE,
      centered        = true
    }
    -- task launcher
    local task_launcher = LW.NewTaskLauncher {
      ufv_name         = "_TEMPORARY_PrepareSimulation",
      task_func        = _TEMPORARY_EmptyTaskFunction,
      gpu              = false,
      use_index_launch = false,
      domain           = nil
    }
    -- add region requirement to task launcher
    task_launcher:AddRegionReq(reg_req)
    -- iterate over user define fields and subset boolmasks
    -- assumption: these are the only fields that are needed to force on physical
    -- instance with valid data for all fields over the region
    for _, field in pairs(args.relation._fields) do
      task_launcher:AddField(0, field._fid)
    end
    for _, subset in pairs(args.relation._subsets) do
      task_launcher:AddField(0, subset._boolmask._fid)
    end
    return task_launcher
  end
)

-- empty task function launch
-- to make it work with legion without blowing up memory
function LW._TEMPORARY_LaunchEmptySingleTaskOnRelation(relation)
  local task_launcher = _TEMPORARY_memoize_empty_task_launcher(
  {
    relation = relation
  })
  task_launcher:Execute(legion_env.runtime, legion_env.ctx)
end<|MERGE_RESOLUTION|>--- conflicted
+++ resolved
@@ -234,7 +234,6 @@
   local TID = LW.get_new_task_id()
   -- register given task function with the task id
   local terra register()
-<<<<<<< HEAD
     escape if run_config.use_llvm then
       local ir = terralib.saveobj(nil, "llvmir", { entry = task_func })
       emit quote 
@@ -255,31 +254,6 @@
       end  -- emit quote
     end end  -- escape if else
   end  -- terra function
-=======
-    escape
-      if use_llvm then
-        emit quote
-          LW.legion_runtime_register_task_variant_llvmir(
-            legion_env.runtime, TID, [(on_gpu and LW.TOC_PROC) or LW.LOC_PROC],
-            true,
-            LW.legion_task_config_options_t { leaf = true, inner = false,
-                                              idempotent = false },
-            ufv_name, [&opaque](0), 0,
-            ir, "entry")
-        end  -- emit quote
-      else
-        emit quote
-          LW.legion_runtime_register_task_variant_fnptr(
-            legion_env.runtime, TID, [(on_gpu and LW.TOC_PROC) or LW.LOC_PROC],
-            LW.legion_task_config_options_t { leaf = true, inner = false,
-                                              idempotent = false },
-            ufv_name, [&opaque](0), 0,
-            task_func)
-        end  -- emit quote
-      end  -- if else
-    end  -- escape
-  end
->>>>>>> 72554e61
   register()
   return TID
 end)
