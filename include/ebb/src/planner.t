--- conflicted
+++ resolved
@@ -123,11 +123,7 @@
 
     Index 3) legion_data_index
       for each  (LocalGhostPattern, ...(query_params)...)
-<<<<<<< HEAD
-      produce   the relevant legion data to return
-=======
       produce the relevant legion data (indexed by node id) to return
->>>>>>> 1bd1938c
       NOTE: Might have to redesign this when we start using index partitions.
   
 
@@ -249,23 +245,14 @@
   end
 end
 
-<<<<<<< HEAD
------------------------------------------------
---  This function is called to get necessary
---  launch parameters: partition data so that
---  a Legion launch can be performed.
-=======
 -------------------------------------------------------------------------------
 
 --  This function is called to get necessary launch parameters:
 --  partition data so that a Legion launch can be performed.
->>>>>>> 1bd1938c
 --  FOR NOW: This assumes that there is only one node type.
 --  Returns data first indexed by field accesses, then by nodes.
 --  There is no processor indexing yet (see refresh_partition_index/
 --  rebuild_partitions/ execute_partition in partitions.t).
-<<<<<<< HEAD
-=======
 --  Returned data is structured as:
 --[[
 --{
@@ -277,7 +264,6 @@
 --  }
 --}
 --]]
->>>>>>> 1bd1938c
 function Exports.query_for_partitions(typedfunc)
   local self = ThePlanner
 
@@ -441,16 +427,6 @@
 
           -- FOR NOW: also assume this local partition is over all the nodes
           -- in global partition, since there is only one node type.
-<<<<<<< HEAD
-          -- If there are heterogeneous nodes, we'll need to map machine nodes
-          -- to global partition nodes.
-
-          -- create and cache a local partition for this combination of keys
-          -- strategy, and record which nodes use this local partition
-          local nodes = terralib.newlist()  -- a list of node ids
-          for n = 1,global_partition:get_n_nodes() do
-            nodes:insert(n)
-=======
 
           -- create and cache a local partition for this combination of keys
           -- strategy, and record which nodes use this local partition
@@ -469,7 +445,6 @@
                 nodes:insert({x, y})
             end end
             assert(ndims == 2)
->>>>>>> 1bd1938c
           end
           local local_partition = P.RelLocalPartition {
             rel_global_partition  = global_partition,
@@ -542,11 +517,6 @@
     -- * potentially reconstruct the partition tree
     -- * update the final index appropriately
   
-<<<<<<< HEAD
-  local pstore = get_partition_store(self)
-
-=======
->>>>>>> 1bd1938c
   -- make sure that legion data is built for these local partitions
   for local_partition,_ in pairs(self.active_local_partitions) do
     local_partition:execute_partition()
@@ -557,22 +527,12 @@
     local_ghost_pattern:execute_partition()
   end
 
-<<<<<<< HEAD
-  -- get legion regions (for all nodes), for each local ghost pattern
-  for _,local_ghost_pattern in ipairs(self.new_ghost_pattern_queue) do
-    local data = {
-      partition = local_ghost_pattern:TEMPORARY_get_legion_subregions()
-    }
-    self.legion_data_index:insert(
-      data,
-=======
   -- get legion ghost regions (for all nodes), for each local ghost pattern
   for _,local_ghost_pattern in ipairs(self.new_ghost_pattern_queue) do
     local data = {
       partition = local_ghost_pattern:get_ghost_legion_subregions(),
     }
     self.legion_data_index:insert(data,
->>>>>>> 1bd1938c
       { local_ghost_pattern = local_ghost_pattern }
     )
   end
