-- The MIT License (MIT)
-- 
-- Copyright (c) 2015 Stanford University.
-- All rights reserved.
-- 
-- Permission is hereby granted, free of charge, to any person obtaining a
-- copy of this software and associated documentation files (the "Software"),
-- to deal in the Software without restriction, including without limitation
-- the rights to use, copy, modify, merge, publish, distribute, sublicense,
-- and/or sell copies of the Software, and to permit persons to whom the
-- Software is furnished to do so, subject to the following conditions:
-- 
-- The above copyright notice and this permission notice shall be included
-- in all copies or substantial portions of the Software.
-- 
-- THE SOFTWARE IS PROVIDED "AS IS", WITHOUT WARRANTY OF ANY KIND, EXPRESS OR
-- IMPLIED, INCLUDING BUT NOT LIMITED TO THE WARRANTIES OF MERCHANTABILITY,
-- FITNESS FOR A PARTICULAR PURPOSE AND NONINFRINGEMENT. IN NO EVENT SHALL THE
-- AUTHORS OR COPYRIGHT HOLDERS BE LIABLE FOR ANY CLAIM, DAMAGES OR OTHER
-- LIABILITY, WHETHER IN AN ACTION OF CONTRACT, TORT OR OTHERWISE, ARISING 
-- FROM, OUT OF OR IN CONNECTION WITH THE SOFTWARE OR THE USE OR OTHER
-- DEALINGS IN THE SOFTWARE.

-- This file launches ebb program as a top level legion task.

local C     = require "ebb.src.c"

-- Check that Legion library is updated and built correctly so that dynamic
-- task registration is available.
<<<<<<< HEAD
--local dlfcn = terralib.includec("dlfcn.h")
--for k,v in pairs(dlfcn) do print(k,v) end
--local terra legion_has_llvm_support() : bool
--  return (dlfcn.dlsym([&opaque](0),
--          "legion_runtime_register_task_variant_llvmir") ~= [&opaque](0))
--end
--local use_llvm = legion_has_llvm_support()
--if not use_llvm then
--  error("ERROR: Your build of Legion library does not support " ..
--        "registering tasks dynamically. Please update your Legion "..
--        "repository," ..
--        "and rebuild Legion.")
--end
local use_llvm = false
=======
local dlfcn = terralib.includec("dlfcn.h")
local terra legion_has_llvm_support() : bool
  return (dlfcn.dlsym([&opaque](0),
          "legion_runtime_register_task_variant_llvmir") ~= [&opaque](0))
end
local use_llvm = legion_has_llvm_support()
>>>>>>> 854ec85f

-------------------------------------------------------------------------------
--[[  Legion options/ environment                                           ]]--
-------------------------------------------------------------------------------

-- get legion command line options passed to ebb
local use_legion_spy  = rawget(_G, 'EBB_LEGION_USE_SPY')
local use_legion_prof = rawget(_G, 'EBB_LEGION_USE_PROF')
local additional_args = rawget(_G, 'EBB_ADDITIONAL_ARGS')

-- set up a global structure to stash legion variables into
rawset(_G, '_legion_env', {})
local LE = rawget(_G, '_legion_env')

-- set up a global structure to stash cluster information into
rawset(_G, '_run_config', {
                            use_ebb_mapper = true,
                            use_partitioning = rawget(_G, 'EBB_PARTITION'),
                            num_partitions_default = 2,
                            use_llvm = use_llvm
                          })
local run_config = rawget(_G, '_run_config')

-- Load Legion library (this needs run_config to be set up correctly)
local LW = require "ebb.src.legionwrap"

-- Note 4 types of processors
--      TOC_PROC = ::TOC_PROC, // Throughput core
--      LOC_PROC = ::LOC_PROC, // Latency core
--      UTIL_PROC = ::UTIL_PROC, // Utility core
--      PROC_GROUP = ::PROC_GROUP, // Processor group


local function exec(cmd)
  local handle  = io.popen(cmd)
  local out     = handle:read()
  handle:close()
  return out
end

-- number of processors
local os_type = exec('uname')
local num_cpus = 1
if os_type == 'Darwin' then
  num_cpus = tonumber(exec("sysctl -n hw.ncpu"))
elseif os_type == 'Linux' then
  num_cpus = tonumber(exec("nproc"))
else
  error('unrecognized operating system: '..os_type..'\n'..
        ' Contact Developers for Support')
end
local util_cpus = 2
local num_gpus  = 1

-- legion logging options
local logging_level = "1"
-- hide warnings for region requirements without any fields
logging_level = logging_level .. ",tasks=5"
if use_legion_prof then
  logging_level = logging_level .. ",legion_prof=2"
end
if use_legion_spy then
  logging_level = logging_level .. ",legion_spy=2"
end

-- set up legion args
local legion_args = {}
table.insert(legion_args, "-level")
table.insert(legion_args, tostring(logging_level))
-- # of cpus
table.insert(legion_args, "-ll:cpu")
table.insert(legion_args, tostring(num_cpus - util_cpus))
table.insert(legion_args, "-ll:util")
table.insert(legion_args, tostring(util_cpus))
-- cpu memory
table.insert(legion_args, "-ll:csize")
table.insert(legion_args, "8000") -- MB
if terralib.cudacompile then
  -- # of gpus
  table.insert(legion_args, "-ll:gpu")
  table.insert(legion_args, tostring(num_gpus))
  -- gpu memory
  table.insert(legion_args, "-ll:fsize")
  table.insert(legion_args, "4000") -- MB
  -- zero-copy gpu/cpu memory (don't use)
  table.insert(legion_args, "-ll:zsize")
  table.insert(legion_args, "0") -- MB
end
if use_legion_prof then
  table.insert(legion_args, "-hl:prof")
  table.insert(legion_args, "1")
end
table.insert(legion_args, "-logfile")
table.insert(legion_args, "legion_log")
if additional_args then
    for word in additional_args:gmatch("%S+") do
        table.insert(legion_args, word)
    end
end


-------------------------------------------------------------------------------
--[[  Top Level Task                                                       ]]--
-------------------------------------------------------------------------------

-- Error handler to display stack trace
local function top_level_err_handler(errobj)
  local err = tostring(errobj)
  if not string.match(err, 'stack traceback:') then
    err = err .. '\n' .. debug.traceback()
  end
  print(err)
  os.exit(1)
end

-- Launch Ebb application
function load_ebb()
  local script_filename = arg[0]
  local success = xpcall( function ()
    assert(terralib.loadfile(script_filename))()
    LW.heavyweightBarrier()
  end, top_level_err_handler)
end

-- Run Ebb compiler/ Lua-Terra interpreter as a top level task
local terra top_level_task(data : & opaque, datalen : C.size_t,
                           userdata : &opaque, userlen : C.size_t,
                           proc_id : LW.legion_lowlevel_id_t)
  -- legion preamble
  var task_args : LW.TaskArgs
  LW.legion_task_preamble(data, datalen, proc_id, &task_args.task,
                          &task_args.regions, &task_args.num_regions,
                          &task_args.lg_ctx, &task_args.lg_runtime)
  -- set global variables ctx and runtime                        
  LE.legion_env.ctx     = task_args.lg_ctx
  LE.legion_env.runtime = task_args.lg_runtime
  load_ebb()

  -- legion postamble
  LW.legion_task_postamble(task_args.lg_runtime, task_args.lg_ctx,
                           [&opaque](0), 0)
end
local TID_TOP_LEVEL = LW.get_new_task_id()


-------------------------------------------------------------------------------
--[[  Launch Legion and top level control task                             ]]--
-------------------------------------------------------------------------------
-- Main function that launches Legion runtime
local terra main()

  -- preregister top level task
  LW.legion_runtime_preregister_task_variant_fnptr(
    TID_TOP_LEVEL, LW.LOC_PROC,
    LW.legion_task_config_options_t { leaf = false, inner = false, idempotent = false },
    "top_level_task", [&opaque](0), 0, top_level_task) 
  LW.legion_runtime_set_top_level_task_id(TID_TOP_LEVEL)

  -- register reductions
  LW.RegisterReductions()

  -- arguments
  var n_args  = [1 + #legion_args]
  var args    = arrayof(rawstring,
    [arg[0]], -- include the Ebb invocation here;
    [legion_args]
  )

  if run_config.use_ebb_mapper then
    LW.register_ebb_mappers()
  end

  LW.legion_runtime_start(n_args, args, false)
end

main()<|MERGE_RESOLUTION|>--- conflicted
+++ resolved
@@ -27,29 +27,12 @@
 
 -- Check that Legion library is updated and built correctly so that dynamic
 -- task registration is available.
-<<<<<<< HEAD
---local dlfcn = terralib.includec("dlfcn.h")
---for k,v in pairs(dlfcn) do print(k,v) end
---local terra legion_has_llvm_support() : bool
---  return (dlfcn.dlsym([&opaque](0),
---          "legion_runtime_register_task_variant_llvmir") ~= [&opaque](0))
---end
---local use_llvm = legion_has_llvm_support()
---if not use_llvm then
---  error("ERROR: Your build of Legion library does not support " ..
---        "registering tasks dynamically. Please update your Legion "..
---        "repository," ..
---        "and rebuild Legion.")
---end
-local use_llvm = false
-=======
 local dlfcn = terralib.includec("dlfcn.h")
 local terra legion_has_llvm_support() : bool
   return (dlfcn.dlsym([&opaque](0),
           "legion_runtime_register_task_variant_llvmir") ~= [&opaque](0))
 end
 local use_llvm = legion_has_llvm_support()
->>>>>>> 854ec85f
 
 -------------------------------------------------------------------------------
 --[[  Legion options/ environment                                           ]]--
