-- The MIT License (MIT)
-- 
-- Copyright (c) 2015 Stanford University.
-- All rights reserved.
-- 
-- Permission is hereby granted, free of charge, to any person obtaining a
-- copy of this software and associated documentation files (the "Software"),
-- to deal in the Software without restriction, including without limitation
-- the rights to use, copy, modify, merge, publish, distribute, sublicense,
-- and/or sell copies of the Software, and to permit persons to whom the
-- Software is furnished to do so, subject to the following conditions:
-- 
-- The above copyright notice and this permission notice shall be included
-- in all copies or substantial portions of the Software.
-- 
-- THE SOFTWARE IS PROVIDED "AS IS", WITHOUT WARRANTY OF ANY KIND, EXPRESS OR
-- IMPLIED, INCLUDING BUT NOT LIMITED TO THE WARRANTIES OF MERCHANTABILITY,
-- FITNESS FOR A PARTICULAR PURPOSE AND NONINFRINGEMENT. IN NO EVENT SHALL THE
-- AUTHORS OR COPYRIGHT HOLDERS BE LIABLE FOR ANY CLAIM, DAMAGES OR OTHER
-- LIABILITY, WHETHER IN AN ACTION OF CONTRACT, TORT OR OTHERWISE, ARISING 
-- FROM, OUT OF OR IN CONNECTION WITH THE SOFTWARE OR THE USE OR OTHER
-- DEALINGS IN THE SOFTWARE.


local Exports = {}
package.loaded["ebb.src.ewrap"] = Exports

local use_exp = rawget(_G,'EBB_USE_EXPERIMENTAL_SIGNAL')
if not use_exp then return Exports end

local C       = require "ebb.src.c"
local Util    = require 'ebb.src.util'

-- Following modules are probably not going to depdend (directly or indirectly)
-- on ewrap since they define basic types.
local Pre     = require 'ebb.src.prelude'
local Rawdata = require 'ebb.src.rawdata'
local DynamicArray = Rawdata.DynamicArray
--local Types   = require 'ebb.src.types'

-- signal to gasnet library not to try to find the shared lib or headers
rawset(_G,'GASNET_PRELOADED',true)
local gas       = require 'gasnet'
local gaswrap   = require 'gaswrap'

local newlist = terralib.newlist
local function shallow_copy(table)
  local t = {}
  for k,v in pairs(table) do
    t[k] = v
  end
  return t
end


-------------------------------------------------------------------------------
-- Basic Prepare  
-------------------------------------------------------------------------------

local N_NODES                   = gas.nodes()
local THIS_NODE                 = gas.mynode()
local CONTROL_NODE              = 0

local BASIC_SAFE_GHOST_WIDTH    = 2

-- constants/modes
local GRID                      = 'GRID'
local CPU                       = tostring(Pre.CPU)
local GPU                       = tostring(Pre.GPU)

local GHOST_DIGITS              = 3
local NODE_DIGITS               = 4

local USE_CONSERVATIVE_GHOSTS   = true


-------------------------------------------------------------------------------
-- Helper methods
-------------------------------------------------------------------------------

-- assumption: 0 is control node, remaining are compute nodes
local function numComputeNodes()  -- get total number of compute nodes
  return gas.nodes() - 1
end
local function BroadcastLuaEventToComputeNodes(event_name, ...)
  print('*** DEBUG INFO: Sending ' .. event_name)
  for i = 1,numComputeNodes() do
    gaswrap.sendLuaEvent(i, event_name, ...)
  end
end
local function on_control_node() return THIS_NODE == CONTROL_NODE end

local default_align_max_pow = 32 -- this should accomodate diff architectures
local function pow2align(N,max_pow)
  max_pow = max_pow or default_align_max_pow
  if N > max_pow then -- smallest multiple of max_pow that works
    return math.ceil(N/max_pow)*max_pow
  else
    -- find smallest power of 2 >= N
    while max_pow / 2 >= N do max_pow = max_pow / 2 end
    return max_pow
  end
end

local function is_2_nums(obj)
  return type(obj) == 'table' and #obj == 2
     and type(obj[1]) == 'number' and type(obj[2]) == 'number'
end
local function is_3_nums(obj)
  return type(obj) == 'table' and #obj == 3
     and type(obj[1]) == 'number' and type(obj[2]) == 'number'
                                  and type(obj[3]) == 'number'
end


-------------------------------------------------------------------------------
-- Relation and Field objects at compute nodes
-------------------------------------------------------------------------------

--[[
_array,
_ghost_width,
_ ... see below
--]]
local FieldInstanceTable = {}
FieldInstanceTable.__index = FieldInstanceTable

local struct BoundsStruct { lo : uint64, hi : uint64 }
local struct FieldInstance {
  ptr : &uint8;
  dld : DLD.C_DLD;
}

--[[
params {
  bounds,
  ghost_width,
  type_size
}
--]]
local function NewFieldInstanceTable(params)
<<<<<<< HEAD
  local widths       = params.bounds:getwidths()
  local ghost_width  = shallow_copy(params.ghost_width)
=======
  local widths      = params.bounds:getwidths()
  local ghost_width = params.ghost_width
>>>>>>> fb8a0bb6

  local n_elems     = 1
  local dim_size    = {}
  local strides     = {}
  for d = 1,3 do
    strides[d]      = n_elems   -- column major?
    if not ghost_width[d] then ghost_width[d] = 0 end
    dim_size[d]     = widths[d] + 1 -- adjust for hi/lo inclusive convention
    n_elems         = n_elems * (dim_size[d] + 2*ghost_width[d])
  end

  local elem_size   = params.type_size
  local elem_stride = pow2align(elem_size,4)
  assert(elem_stride == elem_size)
  local array = DynamicArray.New {
    size      = n_elems,
    type      = uint8[elem_size],
    processor = Pre.CPU,
  }
  return setmetatable ({
    _array        = array,
    _strides      = strides,
    _elem_size    = elem_size,
    _ghost_width  = ghost_width,
    _n_elems      = n_elems,
  }, FieldInstanceTable)
end

function FieldInstanceTable:DataPtr()
  return self._array:_raw_ptr()
end

function FieldInstanceTable:DataPtrGhostAdjusted()
  local ptr = terralib.cast(&uint8, self:DataPtr())
  local offset = 0
  for d = 1,3 do
    offset = offset + self._ghost_width[d] * self._strides[d]
  end
  return ptr + offset * self._elem_size
end

function FieldInstanceTable:NElems() return self._n_elems end
function FieldInstanceTable:Strides() return self._strides end
function FieldInstanceTable:ElemSize() return self._elem_size end

local GhostMetadata = {}
GhostMetadata.__index = GhostMetadata

local struct GhostInstance  {
  union {
    src : &gaswrap.AsyncBufSrcChannel;
    dst : &gaswrap.AsyncBufDstChannel;
  } channel;
  buffer : &uint8;
  -- add global bounds
}

-- use an hid_base as there could be multiple channels for the same field
-- programmatically generate the rest, keep last 3 digits for ghost num, and
-- NODE_DIGITS digits for node ids (source and destination).
local function hs_id(hid_base, src, dst, ghost_num)
  return ghost_num +
         dst      * math.pow(10, GHOST_DIGITS) +
         src      * math.pow(10, GHOST_DIGITS + NODE_DIGITS) +
         hid_base * math.pow(10, GHOST_DIGITS + NODE_DIGITS * 2)
end

local worker_ghost_num_channels = {}
local worker_ghost_channels_freeze = {}

--[[
  allocates buffer for ghost region
  params {
  fid,
  ndims,
  hid_base,
  ghost_id,
  partition,
  ghost_width
  }
--]]
local function CreateGridGhostMetadata(off, params)
  assert(not worker_ghost_channels_freeze[params.hid_base],
         'Already started setting up ghost channels. ' ..
         'All calls to create ghost channels must precede channel set up calls.')
  local g        = {
    fid      = params.fid,
    ghost_id = params.ghost_id,
    hid_base = params.hid_base,
    nb_id    = nil,
    buffer   = nil,
    buf_size = 0
  }
  local blocking = params.partition.blocking
  local bid      = params.partition.block_id
  local allocate = true
  local nb_bid = {}
  for d = 1, params.ndims do
    if not params.periodic then
      local nb_bid[d] = bid[d] + off[d]
      allocate = allocate and (nb_bid[d] >= 1 and nb_bid[d] <= blocking[d])
      nb_bid[d] = (nb_bid[d] - 1) % blocking[d] + 1
    end
  end
  if allocate then
    local nb_lin_id = params.partition.map
    for d = 1, params.ndims do
      nb_lin_id = nb_lin_id[nb_bid[d]]
    end
    g.nb_id    = nb_lin_id
    local partition_width = params.partition.bounds:getwidths()
    local ghost_width     = params.ghost_width
    local buf_size = params.type_size
    for d = 1, params.ndims do
      if off[d] == 0 then
        buf_size = buf_size * ghost_width[d]
      else
        buf_size = buf_size * partition_width[d]
      end
    end
    g.buf_size = buf_size
    g.buffer = terralib.cast(&uint8, C.malloc(buf_size))
    if not worker_ghost_num_channels[params.hid_base] then
      worker_ghost_num_channels[params.hid_base] = 0
    else
      worker_ghost_num_channels[params.hid_base] =
        worker_ghost_num_channels[params.hid_base] + 1
    end
  end
  return setmetatable(g, GhostMetadata)
end

function GhostMetadata:CreateOutgoingGhostChannel(g)
  worker_ghost_channels_freeze[self.hid_base] = true
  -- set buffer
  g.buffer = self.buffer
  if not self.buffer then return end
  local function DoneCallback(chan)
    worker_ghost_num_channels[hid_base] =
      worker_ghost_num_channels[hid_base] - 1
    if worker_ghost_num_channels[hid_base] == 0 then
      -- inform controller that ghost channel setup is done
      gaswrap.sendLuaEvent(CONTROL_NODE, 'markGhostsReady',
                           self.fid, self.hid_base)
    end
    -- set channel
    g.channel.src = chan
  end
  local hid = hs_id(self.hid_base, gas.mynode(), self.nb_id, self.ghost_id)
  gaswrap.CreateAsyncBufSrcChannel(self.nb_id, hs_id,
                                   self.buffer, self.buf_size, DoneCallback)
end

function GhostMetadata:CreateIncomingGhostChannel(g)
  worker_ghost_channels_freeze[self.hid_base] = true
  -- set buffer
  g.buffer = self.buffer
  if not self.buffer then return end
  local function DoneCallback(chan)
    worker_ghost_num_channels[hid_base] =
      worker_ghost_num_channels[hid_base] - 1
    if worker_ghost_num_channels[hid_base] == 0 then
      -- inform controller that ghost channel setup is done
      gaswrap.sendLuaEvent(CONTROL_NODE, 'markGhostsReady',
                           self.fid, self.hid_base)
    end
    -- set channel
    g.channel.dst = chan
  end
  local hid = hs_id(self.hid_base, self.nb_id, gas.mynode(), self.ghost_num)
  gaswrap.CreateAsyncBufDstChannel(self.nb_id, hs_id,
                                   self.buffer, self.buf_size, DoneCallback)
end

local worker_relation_metadata = {}
local worker_field_metadata    = {}

--[[
WorkerField : {
  id          = #,
  type_size   = #, (bytes)
  name        = 'string',
  relation    = WorkerRelation,
  instance    = FieldInstance,
  last_read   = Signal,
  last_write  = Signal,
}
--]]
local WorkerField = {}
WorkerField.__index = WorkerField

local function NewWorkerField(relation, params)
  return setmetatable({
                        id           = params.f_id,
                        type_size    = params.typ_size,
                        name         = params.name,
                        relation     = relation,
                        instance     = nil,
                        last_read    = nil,
                        last_write   = nil,
                      },
                      WorkerField)
end

function WorkerField:Name()
  return self.name
end

function WorkerField:isAllocated()
  return (self.instance ~= nil)
end

function WorkerField:AllocateInstance(gw)
  assert(self.array == nil, 'Trying to allocate already allocated array.')
  assert(self.relation:isPartitioned(),
         'Relation ' .. self.relation:Name() .. 'not partitioned. ' ..
         'Cannot allocate data over it.')
  self.instance   = NewFieldInstanceTable {
                      bounds      = self.relation:GetPartitionBounds(),
                      ghost_width = gw,
                      type_size   = self:GetTypeSize(),
                    }
  self.last_read  = gaswrap.newSignalSource():trigger()
  self.last_write = gaswrap.newSignalSource():trigger()
end

function WorkerField:GetTypeSize()
  return self.type_size
end
function WorkerField:GetTypeStride()
  return self.instance:ElemSize()
end

function WorkerField:GetInstance()
  return self.instance
end

function WorkerField:GetDataPtr()
  return self.instance:DataPtr()
end
function WorkerField:GetElemCount() -- includes ghosts
  return self.instance:NElems()
end
function WorkerField:GetStrides()
  return self.instance:Strides()
end

function WorkerField:GetReadSignal()
  return self.last_read
end
function WorkerField:GetWriteSignal()
  return self.last_write
end
function WorkerField:GetReadWriteSignal()
  local signals = terralib.new(gaswrap.Signal[2])
  signals[0] = self.last_read
  signals[1] = self.last_write
  return gaswrap.mergeSignals(2, signals)
end
function WorkerField:ForkWriteSignal()
  local signals = terralib.new(gaswrap.Signal[2])
  self.last_write:fork(2, signals)
  self.last_write = signals[1]
  return signals[0]
end
function WorkerField:MergeReadSignal(signal)
  local signals = terralib.new(gaswrap.Signal[2])
  signals[0] = self.last_read
  signals[1] = signal
  self.last_read = gaswrap.mergeSignals(2, signals)
end
function WorkerField:SetReadWriteSignal(signal)
  local signals = terralib.new(gaswrap.Signal[2])
  signal:fork(2, signals)
  self.last_read  = signals[0]
  self.last_write = signals[1]
end

-- Allocate incoming and outgoing buffers for data exchange, set up channels
-- with neighboring nodes, and send a confirmation to control node when all
-- channels are set up.
local ghost_listing_2d = newlist()
local ghost_listing_3d = newlist()
if USE_CONSERVATIVE_GHOSTS then
  for x = -1,1 do
    for y = -1,1 do
      ghost_listing_2d:insert({x,y})
      for z = -1,1 do
        ghost_listing_3d:insert({x,y,z})
      end
    end
  end
else
  for d = 1,3 do
    local neg, pos = {0,0}, {0,0}
    neg[d] = -1
    pos[d] =  1
    ghost_listing_2d:insertall({neg, pos})
  end
  for d = 1,3 do
    local neg, pos = {0,0,0}, {0,0,0}
    neg[d] = -1
    pos[d] =  1
    ghost_listing_3d:insertall({neg, pos})
  end
end
local function ghost_id(offset, ndims)
  local g = 0
  for d = 1, ndims do
    g = g * 3 + offset
  end
  return g
end
function WorkerField:SetUpGhostChannels(hid_base, ghost_width)
  local ndims = #self.relation:Dims()
  local ghost_listing = nil
  if ndims == 2 then
    ghost_listing = ghost_listing_2d
  else
    ghost_listing = ghost_listing_3d
  end
  local partition    = self.relation:GetPartition()
  local inner_ghosts = newlist()
  local outer_ghosts = newlist()
  for i = 0,#ghost_listing do
    local off = ghost_listing[i]
    inner_ghosts[i] = CreateGridGhostMetadata(
      off, {
              fid = self.id,
              ndims = ndims, hid_base = hid_base,
              ghost_id = ghost_id(off, ndims),
              partition = partition,
              ghost_width = ghost_width
            })
    local nb_off = {}
    for d = 1,ndims do
      nb_off[d] = -off[d]
    end
    outer_ghosts[i] = CreateGridGhostMetadata(
      off, {
              fid = self.id,
              ndims = ndims, hid_base = hid_base,
              ghost_id = ghost_id(nb_off, ndims),
              partition = partition,
              ghost_width = ghost_width
            })
  end
  self.inner_ghosts_size = #ghost_listing
  self.outer_ghosts_size = #ghost_listing
  self.inner_ghosts = terralib.new(GhostInstance[#ghost_listing])
  self.outer_ghosts = terralib.new(GhostInstance[#ghost_listing])
  for i = 0,#ghost_listing do
    inner_ghosts[i]:CreateOutgoingGhostChannel(self.inner_ghosts[i])
    outer_ghosts[i]:CreateIncomingGhostChannel(self.outer_ghosts[i])
  end
end

local struct GhostCopyArgs {
  bounds : BoundsStruct[3];
  field : FieldInstance;
  num_ghosts : uint;
  ghosts : &GhostInstance;
}

-- send ghosts
-- TODO: incomplete
terra WorkerField.CopyGhostsToSend(copy_args : GhostCopyArgs)
end
terra WorkerField.CopyAndSendGhosts(start_sig : gaswrap.Signal,
                                    num_ghosts : uint32,
                                    ghosts : &GhostInstance)
  -- just schedule on one worker thread for now
  var worker_id : uint32 = 0
  gaswrap.acquireScheduler()
  -- copy into buffers
  var copy_args = [&GhostCopyArgs](C.malloc(sizeof(GhostCopyArgs)))
  var copy_sig = start_sig:exec(worker_id, self.CopyGhostsToSend:getpointer(),
                                copy_args)
  var copy_sig_forked : gaswrap.Signal[num_ghosts] 
  copy_sig:fork(num_ghosts, copy_sig_forked)
  var send_sig : gaswrap.Signal[num_ghosts]
  -- send all the buffers
  for i = 0, num_ghosts do
    if ghosts[i].buffer == nil then
      copy_sig_forked[i]:sink()
      send_sig[i] = gaswrap.newSignalSource():trigger()
    else
      send_sig[i] = ghosts[i].channel.src.send(copy_sig_forked[i])
    end
  end
  -- merge send done signals
  var done_sig = gaswrap.mergeSignals(num_ghosts, send_sig)
  gaswrap.releaseScheduler()
  return done_sig
end

-- send ghosts
-- TODO: incomplete
-- one or multiple actions per ghost?
terra WorkerField.CopyGhostsToSend(copy_args : GhostCopyArgs)
  C.printf('**** CopyGhostsToSend UINIMPLEMENTED.\n')
end
-- start_sig = last write
-- merge output signal with read
terra WorkerField.CopyAndSendGhosts(start_sig : gaswrap.Signal,
                                    num_ghosts : uint32,
                                    ghosts : &GhostInstance)
  gaswrap.acquireScheduler()
  -- just schedule on one worker thread for now
  var worker_id : uint32 = 0
  -- copy into buffers once start_sig triggers
  var copy_args = [&GhostCopyArgs](C.malloc(sizeof(GhostCopyArgs)))
  var copy_sig = start_sig:exec(worker_id, self.CopyGhostsToSend:getpointer(),
                                copy_args)
  -- send buffers after copying
  var copy_sig_forked : gaswrap.Signal[num_ghosts] 
  copy_sig:fork(num_ghosts, copy_sig_forked)
  var send_sig : gaswrap.Signal[num_ghosts]
  for i = 0, num_ghosts do
    if ghosts[i].buffer == nil then
      copy_sig_forked[i]:sink()
      send_sig[i] = gaswrap.newSignalSource():trigger()
    else
      send_sig[i] = ghosts[i].channel.src:send(copy_sig_forked[i])
    end
  end
  -- merge send done signals
  var done_sig = gaswrap.mergeSignals(num_ghosts, send_sig)
  gaswrap.releaseScheduler()
  return done_sig
end

-- receive ghosts
-- TODO: incomplete
-- one or multiple actions per ghost?
terra WorkerField.CopyGhostsRcved(copy_args : GhostCopyArgs)
  C.printf('**** CopyGhostsRcved UINIMPLEMENTED.\n')
end
-- start_sig = (? I think this should depend on the last uncentered read)
-- merge output signal with last write
terra WorkerField.RecvAndCopyGhosts(start_sig : gaswrap.Signal,
                                    num_ghosts : uint32,
                                    ghosts : &GhostInstance)
  gaswrap.acquireScheduler()
  -- receive all the buffers
  var recv_and_start_sig : gaswrap.Signal[num_ghosts+1]
  for i = 0, num_ghosts do
    if ghosts[i].buffer == nil then
      recv_and_start_sig[i] = gaswrap.newSignalSource():trigger()
    else
      recv_and_start_sig[i] = ghosts[i].channel.dst:recv()
    end
  end
  -- just schedule on one worker thread for now
  var worker_id : uint32 = 0
  -- copy out from buffers once all data is received and start_sig triggers
  var copy_sig = gaswrap.mergeSignals(num_ghosts+1, recv_and_start_sig)
  -- copy into buffers
  var copy_args = [&GhostCopyArgs](C.malloc(sizeof(GhostCopyArgs)))
  var done_sig = copy_sig:exec(
    worker_id, self.CopyGhostsToSend:getpointer(), copy_args)
  -- merge send done signals
  gaswrap.releaseScheduler()
  return done_sig
end

--[[
WorkerRelation : {
  name        = 'string',
  mode        = GRID,
  dims        = { #, #, ? },
  partition   = { blocking, block_id, bounds, map },
  fields      = list{ WorkerField },
}
--]]
local WorkerRelation = {}
WorkerRelation.__index = WorkerRelation

local function NewWorkerRelation(params)
  assert(params.mode == GRID, 'Relations must be of grid type on GASNet.')
  return setmetatable({
                        id        = params.id,
                        name      = params.name,
                        mode      = params.mode,
                        dims      = params.dims,
                        periodic  = params.periodic,
                        partition = nil,
                        fields    = newlist(),
                      }, WorkerRelation)
end

function WorkerRelation:Name()
  return self.name
end

function WorkerRelation:Dims()
  return self.dims
end

function WorkerRelation:Fields()
  return self.fields
end

function WorkerRelation:RecordPartition(blocking, block_id, bounds, map)
  if self.partition ~= nil then
    print(
          'Only one partition per relation supported. Node ' ..
          tostring(gas.mynode()) .. ' already has partition ' ..
          gaswrap.lson_stringify(self.partition.bounds) .. ',' ..
          'Cannot add ' .. gaswrap.lson_stringify(bounds)
         )
    assert(false)
  end
  assert(Util.isrect2d(bounds) or Util.isrect3d(bounds))
  self.partition = {
    blocking = blocking,  -- how relation is partitioned
    block_id = block_id,  -- multi-dimensional partition block id
    bounds   = bounds,    -- bounds for this partition
    map      = map,       -- from block id to node id
  }
end

function WorkerRelation:isPartitioned()
  return self.partition
end

function WorkerRelation:RecordField(params)
  local f_id = params.id
  assert(self.fields[f_id] == nil, "Recording already recorded field '"..
                                   params.name.."' with id # "..f_id)
  self.fields:insert(f_id)
  worker_field_metadata[f_id] = NewWorkerField(self, params)
end

function WorkerRelation:GetPartition()
  return self.relation
end

function WorkerRelation:GetPartitionBounds()
  return self.partition.bounds
end

function WorkerRelation:GetPartitionMap()
  return self.partition.map
end

local function RecordNewRelation(params)
  local unq_id = params.id
  assert(worker_relation_metadata[unq_id] == nil,
         "Recordling already recorded relation '"..name..
         "' with id # "..unq_id)
  worker_relation_metadata[unq_id] = NewWorkerRelation(params)
end

local function GetWorkerRelation(unq_id)
  return worker_relation_metadata[unq_id]
end

function GetWorkerField(f_id)
  return worker_field_metadata[f_id]
end


-------------------------------------------------------------------------------
-- Relations, fields, partitions
-------------------------------------------------------------------------------

------------------------------------
-- EVENT BROADCASTS/ EVENT HANDLERS
------------------------------------

-- send relation metadata
local function BroadcastNewRelation(unq_id, name, mode, dims, periodic)
  assert(mode == GRID, 'Unsupported relation mode ' .. mode)
  assert(type(dims) == 'table')
  local dims_ser     = gaswrap.lson_stringify(dims)
  local periodic_ser = gaswrap.lson_stringify(periodic)
  BroadcastLuaEventToComputeNodes( 'newRelation', unq_id, name,
                                                  mode, dims_ser, periodic_ser)
end
-- event handler for relation metadata
local function CreateNewRelation(unq_id, name, mode, dims, periodic)
  RecordNewRelation {
    id       = tonumber(unq_id),
    name     = name,
    mode     = mode,
    dims     = gaswrap.lson_eval(dims),
    periodic = gaswrap.lson_eval(periodic),
  }
end

-- disjoint partition blocking over relation
-- options: send subregions here or let nodes construct it from the blocking
-- assumption: we'll have only one disjoint partitioning per relation
--             works for static relations, revisit later for dynamic relations
local function SendGlobalGridPartition(
  nid, rel_id, blocking, bid, partition, map_str
)
  local blocking_str  = gaswrap.lson_stringify(blocking)
  local block_id_str  = gaswrap.lson_stringify(bid) 
  assert(Util.isrect2d(partition) or Util.isrect3d(partition))
  local partition_str = gaswrap.lson_stringify(partition:getranges())
  gaswrap.sendLuaEvent(nid, 'globalGridPartition', rel_id, blocking_str,
                       block_id_str, partition_str, map_str)
end
local function BroadcastGlobalGridPartition(
  rel_id, blocking, partitioning, map
)
  -- map: How node/partitions are arranged into a block.
  --      So could be {{1,2}, {3,4}}.
  -- Lets controller decide which partitions go where.
  local num_partitions = 1
  for d = 1,#blocking do
    num_partitions = num_partitions * blocking[d]
  end
  assert(num_partitions == numComputeNodes(),
         'Number of partitions ' .. num_partitions ..
         ' ~= number of nodes ' .. numComputeNodes())
  local map_str = gaswrap.lson_stringify(map)
  if #blocking == 2 then
    for xid, m in ipairs(map) do
      for yid, nid in ipairs(m) do
        assert(nid >= 1 and nid <= numComputeNodes())
        SendGlobalGridPartition(nid, rel_id, blocking, {xid, yid},
                                partitioning[xid][yid], map_str)
      end
    end
  else
    assert(#blocking == 3, 'Expected 2 or 3 dimensional grid.')
    for xid, mt in ipairs(map) do
      for yid, m in ipairs(mt) do
        for zid, nid in ipairs(mt) do
          assert(nid >= 1 and nid <= numComputeNodes())
          sendGlobalGridPartition(nid, rel_id, blocking, {xid, yid, zid},
                                  partitioning[xid][yid][zid], map_str)
        end
      end
    end
  end
end
-- event handler for partition metadata
-- assumption: only one partition gets mapped to this node
-- question: how do we do local partititons in a node?
local function CreateGlobalGridPartition(rel_id, blocking_str,
                                         blocking_id_str,
                                         partition_str, map_str)
  local relation = GetWorkerRelation(tonumber(rel_id))
  assert(relation,
         'Relation #' .. rel_id .. ' to partition is not defined.')
  assert(relation.block_id == nil,
         'Already recorded a partition. ' ..
         'Are multiple partitions mapped to this node?')
  local blocking  = gaswrap.lson_eval(blocking_str)
  local block_id  = gaswrap.lson_eval(blocking_id_str)
  local range     = gaswrap.lson_eval(partition_str)
  if not range[3] then range[3] = {1,1} end
  local bounds = Util.NewRect3d(unpack(range))
  local map       = gaswrap.lson_eval(map_str)
  relation:RecordPartition(blocking, block_id, bounds, map)
end

-- record a new field over a relation
local function BroadcastNewField(f_id, rel_id, field_name, type_size)
  BroadcastLuaEventToComputeNodes('recordNewField', f_id, rel_id, field_name,
                                                    type_size)
end
local function RecordNewField(f_id, rel_id, field_name, type_size)
  local relation = GetWorkerRelation(tonumber(rel_id))
  relation:RecordField {
    id        = tonumber(f_id),
    name      = field_name,
    type_size = tonumber(type_size)
  }
end

local hid_base_used = 0

-- allocate field array over remote nodes and channels between neighbors
-- shared memory, one array across threads for now
local function RemotePrepareField(f_id, ghost_width, hid_base)
  hid_base_used = hid_base_used + 1
  BroadcastLuaEventToComputeNodes('allocateField', f_id,
                                  gaswrap.lson_stringify(ghost_width),
                                  hid_base_used)
end
-- event handler to allocate arrays, and channels for a field
local function PrepareField(f_id, ghost_width_str, hid_base)
  local field = GetWorkerField(tonumber(f_id))
  assert(field, 'Attempt to allocate unrecorded field #'..f_id)
  local ghost_width = gaswrap.lson_eval(ghost_width_str)
  field:AllocateInstance(ghost_width)
  field:SetUpGhostChannels(hid_base, ghost_width)
end


local function stringify_binary_data( n_bytes, valptr )
  assert(n_bytes % 4 == 0, 'unexpected size, bin_stringify NEEDS FIXING')
  local n_words   = n_bytes / 4
  local w_ptr     = terralib.cast(&uint32, valptr)
  local num_list  = newlist()
  for k=1,n_words do num_list[k] = w_ptr[k-1] end
  return gaswrap.lson_stringify(num_list)
end
local function destringify_binary_data( valstr, n_bytes, valptr )
  assert(n_bytes % 4 == 0, 'unexpected size, bin_destringify NEEDS FIXING')
  local num_list  = gaswrap.lson_eval(valstr)
  local n_words   = n_bytes / 4
  local w_ptr     = terralib.cast(&uint32, valptr)
  for k=1,n_words do w_ptr[k-1] = num_list[k] end
end

--
-- just constant for now
local function RemoteLoadFieldConstant(f_id, n_bytes, valptr)
  local value_ser = stringify_binary_data(n_bytes, valptr)
  BroadcastLuaEventToComputeNodes('loadFieldConstant', f_id, value_ser)
end
local struct LoadConstArgs{
  data_ptr  : &uint8
  valptr    : &uint8
  val_size  : uint32
  n_elems   : uint32
}
local terra load_field_constant_action(raw_args : &opaque)
  var args        = [&LoadConstArgs](raw_args)
  var data_ptr    = args.data_ptr
  var valptr      = args.valptr
  var val_size    = args.val_size
  var n_elems     = args.n_elems
  -- fill out array
  for i=0, n_elems do
    for k=0, val_size do
      data_ptr[k] = valptr[k]
    end
    data_ptr = data_ptr + val_size
  end
  -- free
  C.free(valptr)
  C.free(args)
end
local terra alloc_temp_val( n_bytes : uint32 ) : &uint8
  var p = [&uint8](C.malloc(n_bytes))
  for k=0,n_bytes do p[k] = 0 end
  return p
end
local terra alloc_LoadConstArgs()
  return [&LoadConstArgs](C.malloc(sizeof(LoadConstArgs)))
end
local function LoadFieldConstant(f_id, value_ser)
  local field    = GetWorkerField(tonumber(f_id))
  assert(field, 'Attempt to load into unrecorded field ' .. f_id .. '.')
  assert(field:isAllocated(), 'Attempt to load into unallocated field ' ..
                              field:Name())

  local args        = alloc_LoadConstArgs()
  args.data_ptr     = terralib.cast(&uint8, field:GetDataPtr())
  local elem_stride = field:GetTypeStride()
  -- fill out the value with up-to-stride 0-padded
  args.valptr       = alloc_temp_val(elem_stride)
  destringify_binary_data(value_ser, field:GetTypeSize(), args.valptr)
  args.val_size     = elem_stride
  args.n_elems      = field:GetElemCount()

  -- schedule action to load the field.
  local worker_id = 0
  -- single threaded right now
  gaswrap.acquireScheduler()
  local a_in  = field:GetReadWriteSignal()
  local a_out = a_in:exec(worker_id,
                          load_field_constant_action:getpointer(),
                          args)
  field:SetReadWriteSignal(a_out)
  gaswrap.releaseScheduler()
end


-----------------------------------
-- HELPER METHODS FOR CONTROL NODE
-----------------------------------

local controller_relations = {}
local controller_fields    = {}

--[[
  id,
  dims,
  _partition_map,
  _partition_bounds,
--]]
local ControllerGridRelation    = {}
ControllerGridRelation.__index  = ControllerGridRelation
local function is_cgrid_relation(obj)
  return getmetatable(obj) == ControllerGridRelation
end

--[[
  rel_id,
  id
--]]
local ControllerField   = {}
ControllerField.__index = ControllerField
local function is_cfield(obj) return getmetatable(obj) == ControllerField end

--[[
  name = 'string'
  dims = {1d,2d,3d}
--]]
local relation_id_counter = 1
local function NewGridRelation(args)
  assert(type(args)=='table','expected table')
  assert(type(args.name) == 'string',"expected 'name' string arg")
  assert(is_2_nums(args.dims) or is_3_nums(args.dims),
         "expected 'dims' arg: list of 2 or 3 numbers")

  local rel_id        = relation_id_counter
  relation_id_counter = rel_id + 1

  BroadcastNewRelation(rel_id, args.name, GRID, args.dims, args.periodic)

  local rel = setmetatable({
    id       = rel_id,
    dims     = args.dims,
    periodic = args.periodic,
  }, ControllerGridRelation)
  controller_relations[rel.id] = rel
end

--[[
  name = 'string'
  rel  = ControllerGridRelation
  type = TerraType
--]]
local field_id_counter = 1
local function NewField(args)
  assert(type(args)=='table','expected table')
  assert(type(args.name) == 'string',"expected 'name' string arg")
  assert(is_cgrid_relation(args.rel),"expected 'rel' relation arg")
  assert(terralib.types.istype(args.type),"expected 'type' terra type arg")

  local f_id        = field_id_counter
  field_id_counter  = f_id + 1

  -- create the field
  BroadcastNewField(f_id, args.rel.id, args.name, terralib.sizeof(args.type))
  -- allocate memory to back the field
  local ghosts = {}
  for i,_ in ipairs(args.rel.dims) do ghosts[i] = BASIC_SAFE_GHOST_WIDTH end
  RemotePrepareField(f_id, ghosts, fid)

  local f = setmetatable({
    id      = f_id,
    rel_id  = args.rel.id,
    type    = args.type,
    ready   = false,   -- set ready when field arrays and channels are set up
    waiting_on = numComputeNodes(),
  }, ControllerField)
  controller_fields[f.id] = f

  return f
end

--[[
  blocking = {#,#,?} -- dimensions of grid of blocks
--]]
function ControllerGridRelation:partition_across_nodes(args)
  assert(type(args)=='table','expected table')
  assert(is_2_nums(args.blocking) or is_3_nums(args.blocking),
         "expected 'blocking' arg: list of 2 or 3 numbers")
  local dims    = self.dims
  local blocks  = args.blocking
  assert(#dims == #blocks, 'dimension of blocking did not '..
                           'match dimension of grid')
  local bounds  = {}
  local map     = {}
  for i=1,#dims do assert(dims[i] > blocks[i], '# cells < # blocks') end

  -- generate bounds and map
  local nX,nY,nZ = unpack(blocks)
  if #dims == 2 then
    local dx      = math.floor(dims[1] / nX)
    local xlo,xhi = 0, dims[1] - dx*(nX-1)
    for i=1,nX do
      bounds[i], map[i] = {},{}

      local dy      = math.floor(dims[2] / nY)
      local ylo,yhi = 0, dims[2] - dy*(nY-1)
      for j=1,nY do
        local node_id = (i-1)*nY + (j-1) + 1
        map[i][j]     = node_id
        bounds[i][j]  = Util.NewRect2d({xlo,xhi-1},{ylo,yhi-1})
        ylo,yhi = yhi,yhi+dy
      end
      xlo,xhi = xhi,xhi+dx
    end
  else assert(#dims == 3)
    local dx      = math.floor(dims[1] / nX)
    local xlo,xhi = 0, dims[1] - dx*(nX-1)
    for i=1,nX do
      bounds[i], map[i] = {},{}

      local dy      = math.floor(dims[2] / nY)
      local ylo,yhi = 0, dims[2] - dy*(nY-1)
      for j=1,nY do
        bounds[i][j], map[i][j] = {},{}

        local dz      = math.floor(dims[3] / nZ)
        local zlo,zhi = 0, dims[3] - dz*(nZ-1)
        for k=1,nZ do
          local node_id   = (i-1)*nY*nZ + (j-1)*nZ + (k-1) + 1
          map[i][j][k]    = node_id
          bounds[i][j][k] = Util.NewRect3d({xlo,xhi-1},{ylo,yhi-1},{zlo,zhi-1})
          zlo,zhi = zhi,zhi+dz
        end
        ylo,yhi = yhi,yhi+dy
      end
      xlo,xhi = xhi,xhi+dx
    end
  end

  self._partition_map     = map
  self._partition_bounds  = bounds
  BroadcastGlobalGridPartition(self.id, blocks, bounds, map)
end

-- TODO:
-- local partitions (for partitioning task across threads)
function ControllerGridRelation:partition_within_nodes()
end

function ControllerField:LoadConst( c_val )
  local typsize   = terralib.sizeof(self.type)
  local temp_mem  = terralib.cast(&self.type, C.malloc(typsize))
  temp_mem[0]     = c_val
  RemoteLoadFieldConstant(self.id, typsize, temp_mem)
  C.free(temp_mem)
end

-- Mark ghosts instances (buffers and channels) ready to use for a field
local function MarkGhostsReady(fid, hid_base)
  -- ignore hid_base for now
  -- assume only one set of ghost channels (one hid_base) per field
  local field = controller_fields[fid]
  field.waiting_on = field.waiting_on - 1
  if field.waiting_on == 0 then
    field.ready = true
  end
end


-------------------------------------------------------------------------------
-- Handle actions over sets of fields and privileges
-------------------------------------------------------------------------------

-- **** THIS SECTION IS VERY UNSTABLE AND INCOMPLETE ****

--[[
Each task is associated with:
  * terra code for the task
  * relation the task is compiled for
  * processor (CPU or GPU)
  * field_accesses
  * .. globals not yet
Each ufversion maps to a unique task.
The controller node is responsible for managing mapping between functions
and ufversions, making launch decisions, and invoking the correct task with
a selected partitioning.
If the controller decides to invoke a function across cpus + gpus (in rare
cases?), it is responsible for invoking two tasks, the cpu version and the gpu
version, with the correct partitioning.
Compute nodes should not be making these decisions.

A task can be invoked with different partitionings. This partitioning only
determines how a task is run in parallel all the local processors, and over
what parts of the relation.
A task partitioning over a relation must be registered separately before a task
with that partitioning is invoked.

For now, we assume that the controller node has allocated data correctly on
worker nodes, to support all the tasks (with uncentered accesses), and
that there is only one instance of data for every {relation, field}.
--]]

--[[
{
  id,
  name, (optional)
  func, (args : bounds, ordered list of fields, 0 indexed, return : void)
  rel_id,
  processor,
  fields, (ordered list, 1 indexed)
  field_accesses
}
--]]



-----------------------------------
-- Field Accesses
-----------------------------------


-- enum constants
local READ_ONLY_PRIVILEGE     = 1
local READ_WRITE_PRIVILEGE    = 2
local REDUCE_PRIVILEGE        = 3
Exports.READ_ONLY_PRIVILEGE   = READ_ONLY_PRIVILEGE
Exports.READ_WRITE_PRIVILEGE  = READ_WRITE_PRIVILEGE
Exports.REDUCE_PRIVILEGE      = REDUCE_PRIVILEGE

--[[
{
  privilege   = <enum>,
  field       = ControllerField,
}
--]]
local FAccess           = {}
FAccess.__index         = FAccess
local function NewFAccess(args)
  assert(is_cfield(args.field), 'expecting ewrap field arg')
  return setmetatable({
    privilege   = assert(args.privilege),
    field       = args.field,
    centered    = args.centered,
    -- TODO: Add stencil support 
  }, FAccess)
end
local function is_faccess(obj) return getmetatable(obj) == FAccess end

--[[
{
  privilege   = <enum>,
  field       = WorkerField,
}
--]]
local WorkerFAccess     = {}
WorkerFAccess.__index   = WorkerFAccess
local function NewWorkerFAccess(rawobj)
  local field = GetWorkerField(rawobj.f_id)
  return setmetatable({
    privilege   = assert(rawobj.privilege),
    field       = field,
  }, WorkerFAccess)
end






-----------------------------------
-- Task Creation
-----------------------------------


local ControllerTask    = {}
ControllerTask.__index  = ControllerTask
local WorkerTask        = {}
WorkerTask.__index      = WorkerTask
local task_id_counter   = 0
local worker_task_store = {}

<<<<<<< HEAD
=======
local struct BoundsStruct { lo : uint64, hi : uint64 }
local struct FieldInstance {
  ptr     : &uint8
  strides : uint64[3]
}
>>>>>>> fb8a0bb6
local struct TaskArgs {
  bounds : BoundsStruct[3];
  fields : &FieldInstance;
}

-- Event/handler for registering a new task. Returns a task id.
--[[
params : {
  func              = <terra func>,
  name              = 'string', (optional)
  rel_id            = #,
  processor         = <enum>,
  field_accesses    = list{ FAccess },
}
--]]
local function RegisterNewTask(params)
  assert(on_control_node())
  assert(type(params) == 'table', 'expect named args')
  assert(terralib.isfunction(params.func),
                                "expect arg: terra function 'func'")
  assert(is_cgrid_relation(params.relation),
                                "expect arg: ewrap relation 'relation'")
  assert(params.processor,      "expect arg: enum value 'processor'")
  assert(params.field_accesses, "expect arg: list of FAccess 'field_ids'")

  assert(params.processor == Pre.CPU, 'Only CPU tasks supported right now.')

  -- generate id and other arguments
  task_id_counter = task_id_counter + 1
  local task_id   = task_id_counter
  local task_name = params.name or params.func:getname()
  local fas       = newlist()
  for i,fa in ipairs(params.field_accesses) do
    assert(is_faccess(fa), "entry #"..i.." is not a field access")
    fas:insert {
                 privilege = fa.privilege, f_id = fa.field.id,
                 centered  = fa.centered,  stencil
               }
  end
  local bitcode   = terralib.saveobj(nil,'bitcode',{[task_name]=params.func})

  -- broadcast to workers
  BroadcastLuaEventToComputeNodes('newTask', bitcode,
    gaswrap.lson_stringify {
      id              = task_id,
      name            = task_name,
      rel_id          = params.relation.id,
      processor       = tostring(params.processor),
      field_accesses  = fas,
  })

  local controller_task = setmetatable({
    id      = task_id,
    rel_id  = params.rel_id,
  }, ControllerTask)
  return controller_task
end

local keep_hooks_live = newlist()
local function NewWorkerTask(bitcode, metadata)
  local md          = gaswrap.lson_eval(metadata)
  assert(md.processor == 'CPU')

  -- convert bitcode
  local blob        = terralib.linkllvmstring(bitcode)
  local task_func   = blob:extern(md.name, {TaskArgs} -> {})
  keep_hooks_live:insert(task_func)
  keep_hooks_live:insert(blob)
  local task_wrapper = terra(args : &opaque)
    var task_args   = [&TaskArgs](args)
    --C.printf('[%d] start exec action in wrapper\n', THIS_NODE)
    task_func(@task_args)
    -- free memory allocated for args
    --C.printf('[%d] done exec action in wrapper\n', THIS_NODE)
    if task_args.fields ~= nil then C.free(task_args.fields) end
    C.free(task_args)
  end
  task_wrapper:compile()

  -- convert faccesses
  local wfaccesses = newlist()
  for i,fa in ipairs(md.field_accesses) do
    wfaccesses[i] = NewWorkerFAccess(fa)
  end

  local wtask = setmetatable({
    id              = md.id,
    name            = md.name,
    func            = task_wrapper,
    rel_id          = md.rel_id,
    processor       = Pre.CPU,
    field_accesses  = wfaccesses,
  }, WorkerTask)
  return wtask
end
local function ReceiveNewTask(bitcode, metadata)
  local task = NewWorkerTask(bitcode, metadata)
  worker_task_store[task.id] = task
end

function WorkerTask:GetRelation()
  return GetWorkerRelation(self.rel_id)
end


-----------------------------------
-- Task Execution
-----------------------------------

local terra allocTaskArgs( n_fields : uint32 ) : &TaskArgs
  var args    = [&TaskArgs]( C.malloc(sizeof(TaskArgs)) )
  if n_fields == 0 then args.fields = nil
  else
    args.fields = [&FieldInstance]( C.malloc(n_fields*sizeof(FieldInstance)) )
  end
  return args
end


function ControllerTask:exec()
  BroadcastLuaEventToComputeNodes('launchTask', self.id)
end
local function LaunchTask(task_id)
  local task  = worker_task_store[tonumber(task_id)]
  assert(task, 'Task #' .. task_id ..  ' is not registered.')
  --print(THIS_NODE..' launch task started')

  -- unpack things
  local relation    = task:GetRelation()
  local n_dims      = #relation.dims

  -- allocate signal arrays
  local n_fields    = #task.field_accesses
  local sigs_f_in   = terralib.new(gaswrap.Signal[n_fields])
  local sigs_f_out  = terralib.new(gaswrap.Signal[n_fields])

  -- Assemble Arguments
  -- because a task may be scheduled more than once before being
  -- executed, we must either re-allocate the arguments each time
  -- or ensure that the arguments are the same on all executions
  local args        = allocTaskArgs(n_fields)
  local range       = relation:GetPartitionBounds():getranges()
  for d = 1,3 do
    args.bounds[d-1].lo   = range[d][1]
    args.bounds[d-1].hi   = range[d][2]
  end
  for i, fa in ipairs(task.field_accesses) do
    local local_ptr   = fa.field:GetInstance():DataPtrGhostAdjusted()
    local strides     = fa.field:GetStrides()
    local af          = args.fields[i-1]
    local offset      = 0
    for d=1,n_dims do
      offset          = offset + strides[d] * range[d][1]
      af.strides[d-1] = strides[d]
    end
    af.ptr            = local_ptr - offset * fa.field:GetTypeStride()
  end


  -- Do Scheduling
  gaswrap.acquireScheduler()
  -- collect and merge all the input signals
  for i, fa in ipairs(task.field_accesses) do
    if fa.privilege == READ_ONLY_PRIVILEGE then
      sigs_f_in[i-1]  = fa.field:ForkWriteSignal()
    elseif fa.privilege == READ_WRITE_PRIVILEGE then
      sigs_f_in[i-1]  = fa.field:GetReadWriteSignal()
    elseif fa.privilege == REDUCE_PRIVILEGE then
      error('TODO: REDUCE PRIV UNIMPLEMENTED')
    else assert('unrecognized field privilege') end
  end
  local a_in = nil
  if n_fields == 0 then
    a_in = gaswrap.newSignalSource():trigger()
  elseif n_fields == 1 then
    a_in = sigs_f_in[0]
  else
    a_in = gaswrap.mergeSignals(n_fields, sigs_f_in)
  end
  -- Schedule the task action itself
  local worker_id = 0 -- TODO: use partition in the future...?
  local a_out     = a_in:exec(worker_id, task.func:getpointer(), args)
  -- fork and record the output signal
  if n_fields == 0 then
    a_out:sink()
  elseif n_fields == 1 then
    sigs_f_out[0]   = a_out
  else
    a_out:fork(n_fields, sigs_f_out)
  end
  for i, fa in ipairs(task.field_accesses) do
    if fa.privilege == READ_ONLY_PRIVILEGE then
      fa.field:MergeReadSignal(sigs_f_out[i-1])
    elseif fa.privilege == READ_WRITE_PRIVILEGE then
      fa.field:SetReadWriteSignal(sigs_f_out[i-1])
    elseif fa.privilege == REDUCE_PRIVILEGE then
      error('TODO: REDUCE PRIV UNIMPLEMENTED')
    else assert('unrecognized field privilege') end
  end
  -- Release
  gaswrap.releaseScheduler()
  --print(THIS_NODE..' launch task exited')
end

-- Task sequences can be done using:
--   1. update single task launch to support a sequence
--      pros: reduce communication/lua event overhead
--      not sure if we actually need this
--   2. register a new terra task that performs a series of tasks
--      pros: can reorder/transform code when fusing tasks
--      cons: probably not trivial to support any data exchanges within the task








-------------------------------------------------------------------------------
-- Extra Events
-------------------------------------------------------------------------------


-------------------------------------------------------------------------------
-- Register event handlers 
-------------------------------------------------------------------------------

-- relational data
gaswrap.registerLuaEvent('newRelation',         CreateNewRelation)
gaswrap.registerLuaEvent('globalGridPartition', CreateGlobalGridPartition)
gaswrap.registerLuaEvent('recordNewField',      RecordNewField)
gaswrap.registerLuaEvent('prepareField',        PrepareField)
gaswrap.registerLuaEvent('loadFieldConstant',   LoadFieldConstant)
gaswrap.registerLuaEvent('markGhostsReady',     MarkGhostsReady)

-- task code and data
gaswrap.registerLuaEvent('newTask',             ReceiveNewTask)
gaswrap.registerLuaEvent('launchTask',          LaunchTask)


-------------------------------------------------------------------------------
-- Exports for testing
-------------------------------------------------------------------------------

Exports._TESTING_BroadcastNewRelation         = BroadcastNewRelation
Exports._TESTING_BroadcastGlobalGridPartition = BroadcastGlobalGridPartition
Exports._TESTING_BroadcastNewField            = BroadcastNewField
Exports._TESTING_RemotePrepareField           = RemotePrepareField
Exports._TESTING_RemoteLoadFieldConstant      = RemoteLoadFieldConstant
Exports._TESTING_BroadcastLuaEventToComputeNodes =
  BroadcastLuaEventToComputeNodes

-------------------------------------------------------------------------------
-- Exports
-------------------------------------------------------------------------------

Exports.N_NODES                       = N_NODES
Exports.THIS_NODE                     = THIS_NODE

Exports.NewGridRelation               = NewGridRelation
Exports.NewField                      = NewField
Exports.RegisterNewTask               = RegisterNewTask

Exports.TaskArgs                      = TaskArgs
Exports.FieldInstance                 = FieldInstance
Exports.NewFAccess                    = NewFAccess
Exports.RegisterNewTask               = RegisterNewTask


<|MERGE_RESOLUTION|>--- conflicted
+++ resolved
@@ -72,6 +72,7 @@
 local NODE_DIGITS               = 4
 
 local USE_CONSERVATIVE_GHOSTS   = true
+local POLL_USLEEP               = 2
 
 
 -------------------------------------------------------------------------------
@@ -127,8 +128,8 @@
 
 local struct BoundsStruct { lo : uint64, hi : uint64 }
 local struct FieldInstance {
-  ptr : &uint8;
-  dld : DLD.C_DLD;
+  ptr     : &uint8
+  strides : uint64[3]
 }
 
 --[[
@@ -139,14 +140,8 @@
 }
 --]]
 local function NewFieldInstanceTable(params)
-<<<<<<< HEAD
-  local widths       = params.bounds:getwidths()
-  local ghost_width  = shallow_copy(params.ghost_width)
-=======
   local widths      = params.bounds:getwidths()
-  local ghost_width = params.ghost_width
->>>>>>> fb8a0bb6
-
+  local ghost_width = shallow_copy(params.ghost_width)
   local n_elems     = 1
   local dim_size    = {}
   local strides     = {}
@@ -198,7 +193,7 @@
   union {
     src : &gaswrap.AsyncBufSrcChannel;
     dst : &gaswrap.AsyncBufDstChannel;
-  } channel;
+  }
   buffer : &uint8;
   -- add global bounds
 }
@@ -219,12 +214,13 @@
 --[[
   allocates buffer for ghost region
   params {
-  fid,
+  hid_base,      -- id info
+  ghost_id,      -- id info
+  fid,           -- for call back, signaling to controller when ready
+  type_size,     -- elem size
   ndims,
-  hid_base,
-  ghost_id,
-  partition,
-  ghost_width
+  partition,     -- neighbor info, bounds/location
+  ghost_width,   -- size
   }
 --]]
 local function CreateGridGhostMetadata(off, params)
@@ -232,12 +228,13 @@
          'Already started setting up ghost channels. ' ..
          'All calls to create ghost channels must precede channel set up calls.')
   local g        = {
+    hid_base = params.hid_base,
+    ghost_id = params.ghost_id,
     fid      = params.fid,
-    ghost_id = params.ghost_id,
-    hid_base = params.hid_base,
     nb_id    = nil,
     buffer   = nil,
-    buf_size = 0
+    buf_size = 0,
+    bounds   = nil,
   }
   local blocking = params.partition.blocking
   local bid      = params.partition.block_id
@@ -245,7 +242,7 @@
   local nb_bid = {}
   for d = 1, params.ndims do
     if not params.periodic then
-      local nb_bid[d] = bid[d] + off[d]
+      nb_bid[d] = bid[d] + off[d]
       allocate = allocate and (nb_bid[d] >= 1 and nb_bid[d] <= blocking[d])
       nb_bid[d] = (nb_bid[d] - 1) % blocking[d] + 1
     end
@@ -284,18 +281,20 @@
   g.buffer = self.buffer
   if not self.buffer then return end
   local function DoneCallback(chan)
-    worker_ghost_num_channels[hid_base] =
-      worker_ghost_num_channels[hid_base] - 1
-    if worker_ghost_num_channels[hid_base] == 0 then
+    worker_ghost_num_channels[self.hid_base] =
+      worker_ghost_num_channels[self.hid_base] - 1
+    if worker_ghost_num_channels[self.hid_base] == 0 then
       -- inform controller that ghost channel setup is done
+      print('*** Node ' .. gas.mynode() .. ' done with channels for ' ..
+            self.fid)
       gaswrap.sendLuaEvent(CONTROL_NODE, 'markGhostsReady',
                            self.fid, self.hid_base)
     end
     -- set channel
-    g.channel.src = chan
+    g.src = chan
   end
   local hid = hs_id(self.hid_base, gas.mynode(), self.nb_id, self.ghost_id)
-  gaswrap.CreateAsyncBufSrcChannel(self.nb_id, hs_id,
+  gaswrap.CreateAsyncBufSrcChannel(self.nb_id, hid,
                                    self.buffer, self.buf_size, DoneCallback)
 end
 
@@ -305,18 +304,20 @@
   g.buffer = self.buffer
   if not self.buffer then return end
   local function DoneCallback(chan)
-    worker_ghost_num_channels[hid_base] =
-      worker_ghost_num_channels[hid_base] - 1
-    if worker_ghost_num_channels[hid_base] == 0 then
+    worker_ghost_num_channels[self.hid_base] =
+      worker_ghost_num_channels[self.hid_base] - 1
+    if worker_ghost_num_channels[self.hid_base] == 0 then
       -- inform controller that ghost channel setup is done
+      print('*** Node ' .. gas.mynode() .. ' done with channels for ' ..
+            self.fid)
       gaswrap.sendLuaEvent(CONTROL_NODE, 'markGhostsReady',
                            self.fid, self.hid_base)
     end
     -- set channel
-    g.channel.dst = chan
-  end
-  local hid = hs_id(self.hid_base, self.nb_id, gas.mynode(), self.ghost_num)
-  gaswrap.CreateAsyncBufDstChannel(self.nb_id, hs_id,
+    g.dst = chan
+  end
+  local hid = hs_id(self.hid_base, self.nb_id, gas.mynode(), self.ghost_id)
+  gaswrap.CreateAsyncBufDstChannel(self.nb_id, hid,
                                    self.buffer, self.buf_size, DoneCallback)
 end
 
@@ -339,8 +340,8 @@
 
 local function NewWorkerField(relation, params)
   return setmetatable({
-                        id           = params.f_id,
-                        type_size    = params.typ_size,
+                        id           = params.id,
+                        type_size    = params.type_size,
                         name         = params.name,
                         relation     = relation,
                         instance     = nil,
@@ -432,9 +433,13 @@
 if USE_CONSERVATIVE_GHOSTS then
   for x = -1,1 do
     for y = -1,1 do
-      ghost_listing_2d:insert({x,y})
+      if x ~= 0 or y ~= 0 then
+        ghost_listing_2d:insert({x,y})
+      end
       for z = -1,1 do
-        ghost_listing_3d:insert({x,y,z})
+        if x ~= 0 or y ~= 0 or z ~= 0 then
+          ghost_listing_3d:insert({x,y,z})
+        end
       end
     end
   end
@@ -455,7 +460,7 @@
 local function ghost_id(offset, ndims)
   local g = 0
   for d = 1, ndims do
-    g = g * 3 + offset
+    g = g * 3 + (offset[d] + 1)
   end
   return g
 end
@@ -470,14 +475,16 @@
   local partition    = self.relation:GetPartition()
   local inner_ghosts = newlist()
   local outer_ghosts = newlist()
-  for i = 0,#ghost_listing do
+  for i = 1,#ghost_listing do
     local off = ghost_listing[i]
     inner_ghosts[i] = CreateGridGhostMetadata(
       off, {
-              fid = self.id,
-              ndims = ndims, hid_base = hid_base,
-              ghost_id = ghost_id(off, ndims),
-              partition = partition,
+              hid_base    = hid_base,
+              ghost_id    = ghost_id(off, ndims),
+              fid         = self.id,
+              ndims       = ndims,
+              type_size   = self:GetTypeSize(),
+              partition   = partition,
               ghost_width = ghost_width
             })
     local nb_off = {}
@@ -486,10 +493,12 @@
     end
     outer_ghosts[i] = CreateGridGhostMetadata(
       off, {
-              fid = self.id,
-              ndims = ndims, hid_base = hid_base,
-              ghost_id = ghost_id(nb_off, ndims),
-              partition = partition,
+              hid_base    = hid_base,
+              ghost_id    = ghost_id(nb_off, ndims),
+              fid         = self.id,
+              ndims       = ndims,
+              type_size   = self:GetTypeSize(),
+              partition   = partition,
               ghost_width = ghost_width
             })
   end
@@ -497,9 +506,9 @@
   self.outer_ghosts_size = #ghost_listing
   self.inner_ghosts = terralib.new(GhostInstance[#ghost_listing])
   self.outer_ghosts = terralib.new(GhostInstance[#ghost_listing])
-  for i = 0,#ghost_listing do
-    inner_ghosts[i]:CreateOutgoingGhostChannel(self.inner_ghosts[i])
-    outer_ghosts[i]:CreateIncomingGhostChannel(self.outer_ghosts[i])
+  for i = 1,#ghost_listing do
+    inner_ghosts[i]:CreateOutgoingGhostChannel(self.inner_ghosts[i-1])
+    outer_ghosts[i]:CreateIncomingGhostChannel(self.outer_ghosts[i-1])
   end
 end
 
@@ -512,91 +521,61 @@
 
 -- send ghosts
 -- TODO: incomplete
-terra WorkerField.CopyGhostsToSend(copy_args : GhostCopyArgs)
-end
-terra WorkerField.CopyAndSendGhosts(start_sig : gaswrap.Signal,
-                                    num_ghosts : uint32,
-                                    ghosts : &GhostInstance)
+-- one or multiple actions per ghost?
+local terra CopyGhostsToSend(copy_args : &opaque)
+  C.printf('**** CopyGhostsToSend UINIMPLEMENTED.\n')
+end
+-- start_sig = last write
+-- merge output signal with read
+local terra CopyAndSendGhosts(start_sig : gaswrap.Signal,
+                              num_ghosts : uint32, ghosts : &GhostInstance)
+  var copy_sig_forked : &gaswrap.Signal =
+    [&gaswrap.Signal](C.malloc(sizeof(gaswrap.Signal) * num_ghosts))
+  var send_sig : &gaswrap.Signal =
+    [&gaswrap.Signal](C.malloc(sizeof(gaswrap.Signal) * num_ghosts))
+  gaswrap.acquireScheduler()
   -- just schedule on one worker thread for now
   var worker_id : uint32 = 0
-  gaswrap.acquireScheduler()
-  -- copy into buffers
+  -- copy into buffers once start_sig triggers
   var copy_args = [&GhostCopyArgs](C.malloc(sizeof(GhostCopyArgs)))
-  var copy_sig = start_sig:exec(worker_id, self.CopyGhostsToSend:getpointer(),
-                                copy_args)
-  var copy_sig_forked : gaswrap.Signal[num_ghosts] 
-  copy_sig:fork(num_ghosts, copy_sig_forked)
-  var send_sig : gaswrap.Signal[num_ghosts]
-  -- send all the buffers
+  var copy_sig = start_sig:exec(
+    worker_id, CopyGhostsToSend, copy_args)
+  -- send buffers after copying
   for i = 0, num_ghosts do
     if ghosts[i].buffer == nil then
       copy_sig_forked[i]:sink()
       send_sig[i] = gaswrap.newSignalSource():trigger()
     else
-      send_sig[i] = ghosts[i].channel.src.send(copy_sig_forked[i])
+      send_sig[i] = ghosts[i].src:send(copy_sig_forked[i])
     end
   end
   -- merge send done signals
   var done_sig = gaswrap.mergeSignals(num_ghosts, send_sig)
   gaswrap.releaseScheduler()
-  return done_sig
-end
-
--- send ghosts
--- TODO: incomplete
--- one or multiple actions per ghost?
-terra WorkerField.CopyGhostsToSend(copy_args : GhostCopyArgs)
-  C.printf('**** CopyGhostsToSend UINIMPLEMENTED.\n')
-end
--- start_sig = last write
--- merge output signal with read
-terra WorkerField.CopyAndSendGhosts(start_sig : gaswrap.Signal,
-                                    num_ghosts : uint32,
-                                    ghosts : &GhostInstance)
-  gaswrap.acquireScheduler()
-  -- just schedule on one worker thread for now
-  var worker_id : uint32 = 0
-  -- copy into buffers once start_sig triggers
-  var copy_args = [&GhostCopyArgs](C.malloc(sizeof(GhostCopyArgs)))
-  var copy_sig = start_sig:exec(worker_id, self.CopyGhostsToSend:getpointer(),
-                                copy_args)
-  -- send buffers after copying
-  var copy_sig_forked : gaswrap.Signal[num_ghosts] 
-  copy_sig:fork(num_ghosts, copy_sig_forked)
-  var send_sig : gaswrap.Signal[num_ghosts]
-  for i = 0, num_ghosts do
-    if ghosts[i].buffer == nil then
-      copy_sig_forked[i]:sink()
-      send_sig[i] = gaswrap.newSignalSource():trigger()
-    else
-      send_sig[i] = ghosts[i].channel.src:send(copy_sig_forked[i])
-    end
-  end
-  -- merge send done signals
-  var done_sig = gaswrap.mergeSignals(num_ghosts, send_sig)
-  gaswrap.releaseScheduler()
+  C.free(copy_sig_forked)
+  C.free(send_sig)
   return done_sig
 end
 
 -- receive ghosts
 -- TODO: incomplete
 -- one or multiple actions per ghost?
-terra WorkerField.CopyGhostsRcved(copy_args : GhostCopyArgs)
+local terra CopyGhostsRcved(copy_args : &opaque)
   C.printf('**** CopyGhostsRcved UINIMPLEMENTED.\n')
 end
 -- start_sig = (? I think this should depend on the last uncentered read)
 -- merge output signal with last write
-terra WorkerField.RecvAndCopyGhosts(start_sig : gaswrap.Signal,
-                                    num_ghosts : uint32,
-                                    ghosts : &GhostInstance)
+local terra RecvAndCopyGhosts(start_sig : gaswrap.Signal,
+                              num_ghosts : uint32, ghosts : &GhostInstance)
+  var recv_and_start_sig : &gaswrap.Signal =
+    [&gaswrap.Signal](C.malloc(sizeof(gaswrap.Signal) * (num_ghosts + 1)))
   gaswrap.acquireScheduler()
   -- receive all the buffers
-  var recv_and_start_sig : gaswrap.Signal[num_ghosts+1]
   for i = 0, num_ghosts do
     if ghosts[i].buffer == nil then
       recv_and_start_sig[i] = gaswrap.newSignalSource():trigger()
     else
-      recv_and_start_sig[i] = ghosts[i].channel.dst:recv()
+      recv_and_start_sig[i] = ghosts[i].dst:recv()
     end
   end
   -- just schedule on one worker thread for now
@@ -606,9 +585,10 @@
   -- copy into buffers
   var copy_args = [&GhostCopyArgs](C.malloc(sizeof(GhostCopyArgs)))
   var done_sig = copy_sig:exec(
-    worker_id, self.CopyGhostsToSend:getpointer(), copy_args)
+    worker_id, CopyGhostsRcved, copy_args)
   -- merge send done signals
   gaswrap.releaseScheduler()
+  C.free(recv_and_start_sig)
   return done_sig
 end
 
@@ -681,7 +661,7 @@
 end
 
 function WorkerRelation:GetPartition()
-  return self.relation
+  return self.partition
 end
 
 function WorkerRelation:GetPartitionBounds()
@@ -695,7 +675,7 @@
 local function RecordNewRelation(params)
   local unq_id = params.id
   assert(worker_relation_metadata[unq_id] == nil,
-         "Recordling already recorded relation '"..name..
+         "Recordling already recorded relation '"..params.name..
          "' with id # "..unq_id)
   worker_relation_metadata[unq_id] = NewWorkerRelation(params)
 end
@@ -827,7 +807,7 @@
 -- shared memory, one array across threads for now
 local function RemotePrepareField(f_id, ghost_width, hid_base)
   hid_base_used = hid_base_used + 1
-  BroadcastLuaEventToComputeNodes('allocateField', f_id,
+  BroadcastLuaEventToComputeNodes('prepareField', f_id,
                                   gaswrap.lson_stringify(ghost_width),
                                   hid_base_used)
 end
@@ -943,7 +923,10 @@
 
 --[[
   rel_id,
-  id
+  id,
+  type,
+  ready,       -- move this out to a table?
+  waiting_on,  -- move this out to a table?
 --]]
 local ControllerField   = {}
 ControllerField.__index = ControllerField
@@ -971,6 +954,7 @@
     periodic = args.periodic,
   }, ControllerGridRelation)
   controller_relations[rel.id] = rel
+  return rel
 end
 
 --[[
@@ -993,7 +977,7 @@
   -- allocate memory to back the field
   local ghosts = {}
   for i,_ in ipairs(args.rel.dims) do ghosts[i] = BASIC_SAFE_GHOST_WIDTH end
-  RemotePrepareField(f_id, ghosts, fid)
+  RemotePrepareField(f_id, ghosts, f_id)
 
   local f = setmetatable({
     id      = f_id,
@@ -1087,13 +1071,19 @@
 local function MarkGhostsReady(fid, hid_base)
   -- ignore hid_base for now
   -- assume only one set of ghost channels (one hid_base) per field
-  local field = controller_fields[fid]
+  local field = controller_fields[tonumber(fid)]
   field.waiting_on = field.waiting_on - 1
   if field.waiting_on == 0 then
     field.ready = true
   end
 end
 
+function ControllerField:SpinTillReady()
+  while not self.ready do
+    C.usleep(POLL_USLEEP)
+    gaswrap.pollLuaEvents(0, 0)
+  end
+end
 
 -------------------------------------------------------------------------------
 -- Handle actions over sets of fields and privileges
@@ -1207,14 +1197,6 @@
 local task_id_counter   = 0
 local worker_task_store = {}
 
-<<<<<<< HEAD
-=======
-local struct BoundsStruct { lo : uint64, hi : uint64 }
-local struct FieldInstance {
-  ptr     : &uint8
-  strides : uint64[3]
-}
->>>>>>> fb8a0bb6
 local struct TaskArgs {
   bounds : BoundsStruct[3];
   fields : &FieldInstance;
@@ -1251,7 +1233,7 @@
     assert(is_faccess(fa), "entry #"..i.." is not a field access")
     fas:insert {
                  privilege = fa.privilege, f_id = fa.field.id,
-                 centered  = fa.centered,  stencil
+                 centered  = fa.centered,
                }
   end
   local bitcode   = terralib.saveobj(nil,'bitcode',{[task_name]=params.func})
@@ -1267,8 +1249,9 @@
   })
 
   local controller_task = setmetatable({
-    id      = task_id,
-    rel_id  = params.rel_id,
+    id             = task_id,
+    rel_id         = params.rel_id,
+    field_accesses = shallow_copy(params.field_accesses),
   }, ControllerTask)
   return controller_task
 end
@@ -1335,8 +1318,18 @@
 
 
 function ControllerTask:exec()
+  for _, fa in ipairs(self.field_accesses) do
+    if fa.privilege == READ_WRITE_PRIVILEGE then
+      print('*** READ WRITE! Checking if ghost channels are set up for ' ..
+            fa.field.id)
+      fa.field:SpinTillReady()
+      print('*** Proceeding. Ghost channels seem to be set up for ' ..
+            fa.field.id)
+    end
+  end
   BroadcastLuaEventToComputeNodes('launchTask', self.id)
 end
+
 local function LaunchTask(task_id)
   local task  = worker_task_store[tonumber(task_id)]
   assert(task, 'Task #' .. task_id ..  ' is not registered.')
@@ -1381,6 +1374,7 @@
     if fa.privilege == READ_ONLY_PRIVILEGE then
       sigs_f_in[i-1]  = fa.field:ForkWriteSignal()
     elseif fa.privilege == READ_WRITE_PRIVILEGE then
+      -- check if ghost channels are ready
       sigs_f_in[i-1]  = fa.field:GetReadWriteSignal()
     elseif fa.privilege == REDUCE_PRIVILEGE then
       error('TODO: REDUCE PRIV UNIMPLEMENTED')
