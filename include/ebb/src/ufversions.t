-- The MIT License (MIT)
-- 
-- Copyright (c) 2015 Stanford University.
-- All rights reserved.
-- 
-- Permission is hereby granted, free of charge, to any person obtaining a
-- copy of this software and associated documentation files (the "Software"),
-- to deal in the Software without restriction, including without limitation
-- the rights to use, copy, modify, merge, publish, distribute, sublicense,
-- and/or sell copies of the Software, and to permit persons to whom the
-- Software is furnished to do so, subject to the following conditions:
-- 
-- The above copyright notice and this permission notice shall be included
-- in all copies or substantial portions of the Software.
-- 
-- THE SOFTWARE IS PROVIDED "AS IS", WITHOUT WARRANTY OF ANY KIND, EXPRESS OR
-- IMPLIED, INCLUDING BUT NOT LIMITED TO THE WARRANTIES OF MERCHANTABILITY,
-- FITNESS FOR A PARTICULAR PURPOSE AND NONINFRINGEMENT. IN NO EVENT SHALL THE
-- AUTHORS OR COPYRIGHT HOLDERS BE LIABLE FOR ANY CLAIM, DAMAGES OR OTHER
-- LIABILITY, WHETHER IN AN ACTION OF CONTRACT, TORT OR OTHERWISE, ARISING 
-- FROM, OUT OF OR IN CONNECTION WITH THE SOFTWARE OR THE USE OR OTHER
-- DEALINGS IN THE SOFTWARE.

local UF   = {}
package.loaded["ebb.src.ufversions"] = UF

local use_legion = not not rawget(_G, '_legion_env')
local use_single = not use_legion

local Pre   = require "ebb.src.prelude"
local C     = require "ebb.src.c"
local G     = require "ebb.src.gpu_util"
local T     = require "ebb.src.types"
local Util  = require 'ebb.src.util'

local CPU       = Pre.CPU
local GPU       = Pre.GPU
local uint64T   = T.uint64
local keyT      = T.key

local EbbGlobal = Pre.Global

local codegen         = require "ebb.src.codegen"
local codesupport     = require "ebb.src.codegen_support"
local LE, legion_env, LW, run_config
if use_legion then
  LE = rawget(_G, '_legion_env')
  legion_env = LE.legion_env[0]
  LW = require 'ebb.src.legionwrap'
  run_config = rawget(_G, '_run_config')
end
local use_partitioning = use_legion and run_config.use_partitioning
local DataArray       = require('ebb.src.rawdata').DataArray

local R         = require 'ebb.src.relations'
local F         = require 'ebb.src.functions'
local UFunc     = F.Function
local UFVersion = F.UFVersion
local _INTERNAL_DEV_OUTPUT_PTX = F._INTERNAL_DEV_OUTPUT_PTX
local Phase     = require 'ebb.src.phase'
local PhaseType = Phase.PhaseType

local function shallowcopy_table(tbl)
  local x = {}
  for k,v in pairs(tbl) do x[k] = v end
  return x
end

local newlist = terralib.newlist

local function compute_num_regions(relation, is_centered)
  assert((not use_partitioning) or relation:isGrid(),
         "ERROR: Partitioning on non-grid relations is not supported.")
  if is_centered or not use_partitioning then return 1 end
  local ndims = #relation:Dims()
  if ndims == 3 then
    return 27
  elseif ndims == 2 then
      return 9
  else
    error("Expected 2D or 3D grid when using Legion and partitioning.")
  end
end

-------------------------------------------------------------------------------
-------------------------------------------------------------------------------
--[[ Terra Signature                                                       ]]--
-------------------------------------------------------------------------------
-------------------------------------------------------------------------------

local struct bounds_struct { lo : uint64, hi : uint64 }

--[[
args = {
  relation,     -- relation being executed over
  use_subset,   -- boolean
  name,         -- name for struct
  fields,       -- list of fields
  globals,      -- list of globals
  global_reductions,  -- list of globals to reduce
}
--]]
local function BuildTerraSignature(args)
  local arg_keyT        = keyT(args.relation):terratype()
  local n_dims          = #args.relation:Dims()

  local name = (args.name or '') .. '_terra_signature'
  local terrasig = terralib.types.newstruct(name)
  local _field_num,             f_count = {}, 0
  local _global_num,            g_count = {}, 0
  local _global_reduction_num,  r_count = {}, 0
  local field_names             = {}
  local global_names            = {}
  local global_reduction_names  = {}

  -- add counter
  terrasig.entries:insert{field='bounds', type=(bounds_struct[n_dims])}
  -- add subset data
  if args.use_subset then -- make sure it's available
    terrasig.entries:insert{field='index',      type=&arg_keyT}
    terrasig.entries:insert{field='index_size', type=uint64}
  end
  -- add fields
  for i,f in ipairs(args.fields) do
    _field_num[f] = i
    local name = 'field_'..i..'_'..string.gsub(f:FullName(),'%W','_')
    field_names[f] = name
    if use_single then
      terrasig.entries:insert{ field=name, type=&( f:Type():terratype() ) }
    elseif use_legion then
      local num_total =
        compute_num_regions(f:Relation(), args.field_use[f]:isCentered())
      local f_dims = #f:Relation():Dims()
      terrasig.entries:insert{ field=name,
                               type=(LW.FieldAccessor[f_dims])[num_total] }
    end
  end
  -- add globals
  for i,g in ipairs(args.globals) do
    _global_num[g] = i
    local name = 'global_'..i..'_'..
                 string.gsub(tostring(g:Type()),'%W','_')
    global_names[g] = name
    terrasig.entries:insert{ field=name, type=&( g:Type():terratype() ) }
  end
  -- add global reductions (possibly secondary location)
  for i,gr in ipairs(args.global_reductions) do
    _global_reduction_num[gr] = i
    local name = 'reduce_global_'..i..'_'..
                 string.gsub(tostring(gr:Type()),'%W','_')
    global_reduction_names[gr] = name
    terrasig.entries:insert{ field=name, type=&( gr:Type():terratype() ) }
  end

  terrasig:complete()
  terrasig._field_num             = _field_num
  terrasig._global_num            = _global_num
  terrasig._global_reduction_num  = _global_reduction_num

  function terrasig.luaget(sig, fg)
    if        R.is_field(fg) then return sig[field_names[fg]]
    elseif Pre.is_global(fg) then return sig[global_names[fg]]
    else error('luaget() expects a field or global') end
  end
  function terrasig.luaget_reduction(sig, g)
    return sig[global_reduction_names[g]]
  end
  function terrasig.luaset(sig, fg, val)
    if        R.is_field(fg) then sig[field_names[fg]] = val
    elseif Pre.is_global(fg) then sig[global_names[fg]] = val
    else error('luaset() expects a field or global') end
  end
  function terrasig.luaset_reduction(sig, g, val)
    sig[global_reduction_names[g]] = val
  end
  function terrasig.terraptr(sig, fg)
    if        R.is_field(fg) then
      local name = field_names[fg]
      return `sig.[name]
    elseif Pre.is_global(fg) then
      local name = global_names[fg]
      return `sig.[name]
    else
      error('terraptr() expects a field or global')
    end
  end
  function terrasig.terraptr_reduction(sig, g)
    local name = global_reduction_names[g]
    return `sig.[name]
  end

  return terrasig
end



-------------------------------------------------------------------------------
-------------------------------------------------------------------------------
--[[ UFVersion                                                             ]]--
-------------------------------------------------------------------------------
-------------------------------------------------------------------------------

function UFVersion:Execute(exec_args)
  exec_args = exec_args or {}

  if not self:isCompiled() then
    self:Compile()
  end

  UFVersion._total_function_launch_count:increment()

  self._exec_timer:start()

  -- Regardless of the caching, we need to make sure
  -- that the current state of the system and relevant data safely allows
  -- us to launch the UFunc.  This might include checks to make sure that
  -- all of the relevant data does in fact exist, and that any invariants
  -- we assumed when the UFunc was compiled and cached are still true.
  self:_DynamicChecks()

  -- Next, we bind all the necessary data into the version.
  -- This involves looking up appropriate pointers, argument values,
  -- data location, Legion or CUDA parameters, and packing
  -- appropriate structures
  self:_BindData()

  --local prelaunch = terralib.currenttimeinseconds()
  -- Then, once all the data is bound and marshalled, we
  -- can actually launch the computation.  Oddly enough, this
  -- may require some amount of further marshalling and binding
  -- of data depending on what runtime this version is being launched on.
  self:_Launch(exec_args)
  --LAUNCH_TIMER = LAUNCH_TIMER + (terralib.currenttimeinseconds() - prelaunch)

  -- Finally, some features may require some post-processing after the
  -- launch of the UFunc.  This hook provides a place for
  -- any such computations.
  self:_PostLaunchCleanup()

  self._exec_timer:stop()
end

-- Define ways of inspecting high-level UFVersion state/modes
function UFVersion:isCompiled()
  return nil ~= self._executable
end
function UFVersion:UsesInsert()
  return nil ~= self._insert_data
end
function UFVersion:UsesDelete()
  return nil ~= self._delete_data
end
function UFVersion:UsesGlobalReduce()
  return next(self._global_reductions) ~= nil
end
function UFVersion:onGPU()
  return self._proc == GPU
end
function UFVersion:overElasticRelation()
  return self._is_elastic
end
function UFVersion:isOverSubset()
  return nil ~= self._subset
end
function UFVersion:isBoolMaskSubset()
  return nil ~= self._subset._boolmask
end
function UFVersion:isIndexSubset()
  return nil ~= self._subset._index
end


--                  ---------------------------------------                  --
--[[ UF Compilation                                                        ]]--
--                  ---------------------------------------                  --


function UFVersion:Compile()
  self._compile_timer:start()

  local typed_ast   = self._typed_ast
  local phase_data  = self._phase_data
  -- shallow copy so that we can add entries
  self._field_use   = shallowcopy_table(phase_data.field_use)
  self._global_use  = shallowcopy_table(phase_data.global_use)

  -- Build Signatures defining interface boundaries for
  -- constructing various kinds of task wrappers
  self:_CompileTerraSignature()
  -- NOTE: CompileTerraSignature also updates field uses and global uses
  -- which may be used by CompileLegionSignature.
  -- For instance, add boolmask field to _field_use if over subset.
  if use_legion then self:_CompileLegionSignature() end

  -- handle GPU specific compilation
  if self:onGPU() and self:UsesGlobalReduce() then
    self._sharedmem_size = 0
    self:_CompileGPUReduction()
  end

  if use_single then
    -- allocate memory for the arguments struct on the CPU.  It will be used
    -- to hold the parameter values that will be passed to the Ebb function.
    self._args = DataArray.New{
      size = 1,
      type = self._terra_signature,
      processor = CPU, -- DON'T MOVE
    }
    
    -- compile an executable
    self._executable = codegen.codegen(typed_ast, self)

  elseif use_legion then
    self:_CompileLegionAndGetLauncher(typed_ast)
  else
    error("INTERNAL: IMPOSSIBLE BRANCH")
  end

  self._compile_timer:stop()
end

function UFVersion:_CompileTerraSignature()
  local fields, globals   = newlist(), newlist()
  local global_reductions = newlist()
  self._global_reductions = {}

  if self:overElasticRelation() then
    if use_legion then error("LEGION UNSUPPORTED ELASTIC") end
    local use_deletes = not not self._phase_data.deletes
    self._field_use[self._relation._is_live_mask] = PhaseType.New {
      centered  = true,
      read      = true,
      write     = use_deletes,
    }
  end
  if self:isOverSubset() and self._subset._boolmask then
    self._compiled_with_boolmask = true
    self._field_use[self._subset._boolmask] = PhaseType.New {
      centered  = true,
      read      = true,
    }
  end

  -- INSERTS
  if self._phase_data.inserts then
    -- max 1 insert allowed right now
    local insert_rel, ast_nodes = next(self._phase_data.inserts)
    self._insert_data = {
      relation    = insert_rel,
      record_type = ast_nodes[1].record_type,
      write_idx   = EbbGlobal(uint64T, 0),
    }
    -- also need to support reductions?
    self._global_use[self._insert_data.write_idx] = PhaseType.New {
      reduceop    = '+',
    }

    for _,f in ipairs(insert_rel._fields) do
      assert(self._field_use[f] == nil, 'trying to add duplicate field')
      fields:insert(f) -- might this be a duplicate?  No?
      self._field_use[f] = PhaseType.New {
        centered = false,
        write    = true,
      }
    end
    self._field_use[insert_rel._is_live_mask] = PhaseType.New {
      centered = false,
      write    = true,
    }
  end
  -- DELETES
  if self._phase_data.deletes then
    -- max 1 delete allowed right now
    local del_rel = next(self._phase_data.deletes)
    self._delete_data = {
      relation  = del_rel,
      n_deleted = EbbGlobal(uint64T, 0)
    }
    -- also need to support reductions?
    self._global_use[self._delete_data.n_deleted] = PhaseType.New {
      reduceop    = '+',
    }
  end


  for f, use in pairs(self._field_use) do  fields:insert(f) end
  for g, phase in pairs(self._global_use) do
    globals:insert(g)
    if phase.reduceop then
      global_reductions:insert(g)
      self._uses_global_reduce  = true

      self._global_reductions[g] = {
        phase = phase,
      }
    end
  end

  self._terra_signature = BuildTerraSignature{
    relation          = self._relation,
    use_subset        = self:isOverSubset(),
    name              = self._name,
    fields            = fields,
    field_use         = self._field_use,
    globals           = globals,
    global_reductions = global_reductions,
  }
end

--                  ---------------------------------------                  --
--[[ UFVersion Interface for Codegen / Compilation                         ]]--
--                  ---------------------------------------                  --

function UFVersion:_argsType ()
  return self._terra_signature
end

function UFVersion:_getReduceData(global)
  local data = self._global_reductions[global]
  return assert(self._global_reductions[global],
                'reduction was not predeclared')
end

function UFVersion:_setFieldPtr(field)
  if use_legion then
    error('INTERNAL: Do not call setFieldPtr() when using Legion') end
  self._terra_signature.luaset(self._args:_raw_ptr(),
                               field,
                               field:_Raw_DataPtr())
end
function UFVersion:_setGlobalPtr(global)
  if use_legion then
    error('INTERNAL: Do not call setGlobalPtr() when using Legion') end
  self._terra_signature.luaset(self._args:_raw_ptr(),
                               global,
                               global:_Raw_DataPtr())
end

function UFVersion:_getLegionGlobalTempSymbol(global)
  local id = self:_getGlobalId(global)
  if not self._legion_global_temps then self._legion_global_temps = {} end
  local sym = self._legion_global_temps[id]
  if not sym then
    local ttype = global._type:terratype()
    sym = symbol(&ttype)
    self._legion_global_temps[id] = sym
  end
  return sym
end
function UFVersion:_getTerraField(args_sym, field)
  return self._terra_signature.terraptr(args_sym, field)
end
function UFVersion:_getTerraGlobalPtr(args_sym, global)
  return self._terra_signature.terraptr(args_sym, global)
end
function UFVersion:_getTerraGreductionPtr(args_sym, global)
  return self._terra_signature.terraptr_reduction(args_sym, global)
end


--                  ---------------------------------------                  --
--[[ UFVersion Dynamic Checks                                              ]]--
--                  ---------------------------------------                  --

function UFVersion:_DynamicChecks()
  if use_single then
    -- Check that the fields are resident on the correct processor
    local underscore_field_fail = nil
    for field, _ in pairs(self._field_use) do
      if field._array:location() ~= self._proc then
        if field:Name():sub(1,1) == '_' then
          underscore_field_fail = field
        else
          error("cannot execute function because field "..field:FullName()..
                " is not currently located on "..tostring(self._proc), 3)
        end
      end
    end
    if underscore_field_fail then
      error("cannot execute function because hidden field "..
            underscore_field_fail:FullName()..
            " is not currently located on "..tostring(self._proc), 3)
    end
  end

  if self:isOverSubset() then
    if self._compiled_with_boolmask and not self:isBoolMaskSubset() then
      error('INTERNAL: Should not try to run a function compiled for '..
            'boolmask subsets over an index subset')
    elseif not self._compiled_with_boolmask and not self:isIndexSubset() then
      error('INTERNAL: Should not try to run a function compiled for '..
            'index subsets over a boolmask subset')
    end
  end

  if self:UsesInsert()  then  self:_DynamicInsertChecks()  end
  if self:UsesDelete()  then  self:_DynamicDeleteChecks()  end
end


--                  ---------------------------------------                  --
--[[ UFVersion Data Binding                                                ]]--
--                  ---------------------------------------                  --

function UFVersion:_BindData()
  -- Bind inserts and deletions before anything else, because
  -- the binding may trigger computations to re-size/re-allocate
  -- data in some cases, invalidating previous data pointers
  if self:UsesInsert()  then  self:_bindInsertData()       end
  if self:UsesDelete()  then  self:_bindDeleteData()       end

  -- Bind the rest of the data
  self:_bindFieldGlobalSubsetArgs()
end

function UFVersion:_bindFieldGlobalSubsetArgs()
  -- Don't worry about binding on Legion, since we need
  -- to handle that a different way anyways
  if use_legion then return end

  local argptr    = self._args:_raw_ptr()

  -- Case 1: subset indirection index
  if self._subset and self._subset._index then
    argptr.index        = self._subset._index:_Raw_DataPtr()
    -- Spoof the number of entries in the index, which is what
    -- we actually want to iterate over
    argptr.bounds[0].lo = 0
    argptr.bounds[0].hi = self._subset._index:Size() - 1 

  -- Case 2: elastic relation
  elseif self:overElasticRelation() then
    argptr.bounds[0].lo = 0
    argptr.bounds[0].hi = self._relation:ConcreteSize() - 1

  -- Case 3: generic staticly sized relation
  else
    local dims = self._relation:Dims()
    for d=1,#dims do
      argptr.bounds[d-1].lo = 0
      argptr.bounds[d-1].hi = dims[d] - 1
    end

  end

  -- set field and global pointers
  for field, _ in pairs(self._field_use) do
    self:_setFieldPtr(field)
  end
  for globl, _ in pairs(self._global_use) do
    self:_setGlobalPtr(globl)
  end
end

--                  ---------------------------------------                  --
--[[ UFVersion Launch                                                      ]]--
--                  ---------------------------------------                  --

function UFVersion:_Launch(exec_args)
  if use_legion then
    self._executable({ ctx = legion_env.ctx, runtime = legion_env.runtime },
                     exec_args)
  else
    self._executable(self._args:_raw_ptr())
  end
end

--                  ---------------------------------------                  --
--[[ UFVersion Postprocess / Cleanup                                       ]]--
--                  ---------------------------------------                  --

function UFVersion:_PostLaunchCleanup()
  -- GPU Reduction finishing and cleanup
  --if self:onGPU() then
  --  if self:UsesGlobalReduce() then  self:postprocessGPUReduction()  end
  --end

  -- Handle post execution Insertion and Deletion Behaviors
  if self:UsesInsert()         then   self:_postprocessInsertions()    end
  if self:UsesDelete()         then   self:_postprocessDeletions()     end
end


-------------------------------------------------------------------------------
-------------------------------------------------------------------------------
--[[ Insert / Delete Extensions                                            ]]--
-------------------------------------------------------------------------------
-------------------------------------------------------------------------------


--                  ---------------------------------------                  --
--[[ Insert Processing ; all 4 stages (-launch)                            ]]--
--                  ---------------------------------------                  --

function UFVersion:_DynamicInsertChecks()
  if use_legion then error('INSERT unsupported on legion currently', 4) end

  local rel = self._insert_data.relation
  local unsafe_msg = rel:UnsafeToInsert(self._insert_data.record_type)
  if unsafe_msg then error(unsafe_msg, 4) end
end

function UFVersion:_bindInsertData()
  local insert_rel                    = self._insert_data.relation
  local center_size_logical           = self._relation:Size()
  local insert_size_concrete          = insert_rel:ConcreteSize()
  local insert_size_logical           = insert_rel:Size()
  --print('INSERT BIND',
  --  center_size_logical, insert_size_concrete, insert_size_logical)

  -- point the write index at the first entry after the end of the
  -- used portion of the data arrays
  self._insert_data.write_idx:set(insert_size_concrete)
  -- cache the old sizes
  self._insert_data.last_concrete_size = insert_size_concrete
  self._insert_data.last_logical_size  = insert_size_logical

  -- then make sure to reserve enough space to perform the insertion
  -- don't worry about updating logical size here
  insert_rel:_INTERNAL_Resize(insert_size_concrete + center_size_logical)
end

function UFVersion:_postprocessInsertions()
  local insert_rel        = self._insert_data.relation
  local old_concrete_size = self._insert_data.last_concrete_size
  local old_logical_size  = self._insert_data.last_logical_size

  local new_concrete_size = tonumber(self._insert_data.write_idx:get())
  local n_inserted        = new_concrete_size - old_concrete_size
  local new_logical_size  = old_logical_size + n_inserted
  --print("POST INSERT",
  --  old_concrete_size, old_logical_size, new_concrete_size,
  --  n_inserted, new_logical_size)

  -- shrink array back to fit how much we actually wrote
  insert_rel:_INTERNAL_Resize(new_concrete_size, new_logical_size)

  -- NOTE that this relation is now considered fragmented
  -- (change this?)
  insert_rel:_INTERNAL_MarkFragmented()
end

--                  ---------------------------------------                  --
--[[ Delete Processing ; all 4 stages (-launch)                            ]]--
--                  ---------------------------------------                  --

function UFVersion:_DynamicDeleteChecks()
  if use_legion then error('DELETE unsupported on legion currently', 4) end

  local unsafe_msg = self._delete_data.relation:UnsafeToDelete()
  if unsafe_msg then error(unsafe_msg, 4) end
end

function UFVersion:_bindDeleteData()
  local relsize = tonumber(self._delete_data.relation._logical_size)
  self._delete_data.n_deleted:set(0)
end

function UFVersion:_postprocessDeletions()
  -- WARNING UNSAFE CONVERSION FROM UINT64 TO DOUBLE
  local rel = self._delete_data.relation
  local n_deleted     = tonumber(self._delete_data.n_deleted:get())
  local updated_size  = rel:Size() - n_deleted
  local concrete_size = rel:ConcreteSize()
  rel:_INTERNAL_Resize(concrete_size, updated_size)
  rel:_INTERNAL_MarkFragmented()

  -- if we have too low an occupancy
  if updated_size < 0.5 * concrete_size then
    rel:Defrag()
  end
end


-------------------------------------------------------------------------------
-------------------------------------------------------------------------------
--[[ GPU Extensions     (Mainly Global Reductions)                         ]]--
-------------------------------------------------------------------------------
-------------------------------------------------------------------------------

-- The following are mainly support routines related to the GPU
-- A lot of them (identified in their names) are
-- strictly related to reductions, and may be used both
-- within the codegen compilation and the compilation of a secondary
-- CUDA Kernel (below)

function UFVersion:_numGPUBlocks(argptr)
  if self:overElasticRelation() then
    local size    = `argptr.bounds[0].hi - argptr.bounds[0].lo + 1
    local nblocks = `[uint64]( C.ceil( [double](size) /
                                       [double](self._blocksize) ))
    return nblocks
  else
    if self:isOverSubset() and self:isIndexSubset() then
      return math.ceil(self._subset._index:Size() / self._blocksize)
    else
      local size = `1
      for d = 1, #self._relation:Dims() do
          size = `((size) * (argptr.bounds[d-1].hi - argptr.bounds[d-1].lo + 1))
      end
      return `[uint64](C.ceil( [double](size) / [double](self._blocksize)))
    end
  end
end

function UFVersion:_nBytesSharedMem()
  return self._sharedmem_size or 0
end

function UFVersion:_getBlockSize()
  return self._blocksize
end

function UFVersion:_getTerraReduceGlobalMemPtr(args_sym, global)
  return self:_getTerraGreductionPtr(args_sym, global)
  --local data = self:_getReduceData(global)
  --return `[args_sym].[data.id]
end

function UFVersion:_getTerraReduceSharedMemPtr(global)
  local data = self:_getReduceData(global)

  if self._useTreeReduce then
    return data.sharedmem
  else
    return data.reduceobj:getSharedMemPtr()
  end
end

--                  ---------------------------------------                  --
--[[ GPU Reduction Compilation                                             ]]--
--                  ---------------------------------------                  --

function UFVersion:_CompileGPUReduction()
  self._useTreeReduce = true
  -- NOTE: because GPU memory is idiosyncratic, we need to handle
  --    GPU global memory and
  --    GPU shared memory differently.
  --  Specifically,
  --    * we handle the global memory in the same way we handle
  --      field and global data; by adding an entry into
  --      the argument structure, binding appropriate allocated data, etc.
  --    * we handle the shared memory via a mechanism that looks more
  --      like Terra globals.  As such, these "shared memory pointers"
  --      get inlined directly into the Terra code.  This is safe because
  --      the CUDA kernel launch, not the client CPU code, is responsible
  --      for allocating and deallocating shared memory on function launch/exit

  -- Find all the global variables in this function that are being reduced
  for globl, data in pairs(self._global_reductions) do
    local ttype             = globl._type:terratype()
    if self._useTreeReduce then
      data.sharedmem          = cudalib.sharedmemory(ttype, self._blocksize)
  
      self._sharedmem_size    = self._sharedmem_size +
                                  sizeof(ttype) * self._blocksize
    else
      local op      = data.phase.reduceop
      local lz_type = globl._type
      local reduceobj = G.ReductionObj.New {
        ttype             = ttype,
        blocksize         = self._blocksize,
        reduce_ident      = codesupport.reduction_identity(lz_type, op),
        reduce_binop      = function(lval, rhs)
          return codesupport.reduction_binop(lz_type, op, lval, rhs)
        end,
        gpu_reduce_atomic = function(lval, rhs)
          return codesupport.gpu_atomic_exp(op, lz_type, lval, rhs, lz_type)
        end,
      }
      data.reduceobj = reduceobj
      self._sharedmem_size = self._sharedmem_size + reduceobj:sharedMemSize()
    end
  end

  if self._useTreeReduce then
    self:_CompileGlobalMemReductionKernel()
  end
end

-- The following routine is also used inside the primary compile CUDA kernel
function UFVersion:_GenerateSharedMemInitialization(tid_sym)
  local code = quote end
  for globl, data in pairs(self._global_reductions) do
    local op        = data.phase.reduceop
    local lz_type   = globl._type
    local sharedmem = data.sharedmem

    if self._useTreeReduce then
      code = quote
        [code]
        [sharedmem][tid_sym] = [codesupport.reduction_identity(lz_type, op)]
      end
    else
      code = quote
        [code]
        [data.reduceobj:sharedMemInitCode(tid_sym)]
      end
    end
  end
  return code
end

-- The following routine is also used inside the primary compile CUDA kernel
function UFVersion:_GenerateSharedMemReduceTree(
  args_sym, tid_sym, bid_sym, is_final
)
  is_final = is_final or false
  local code = quote end
  for globl, data in pairs(self._global_reductions) do
    local op          = data.phase.reduceop
    local lz_type     = globl._type
    local sharedmem   = data.sharedmem
    local finalptr    = self:_getTerraGlobalPtr(args_sym, globl)
    local globalmem   = self:_getTerraReduceGlobalMemPtr(args_sym, globl)

    -- Insert an unrolled reduction tree here
    if self._useTreeReduce then
      local step = self._blocksize
      while step > 1 do
        step = step/2
        code = quote
          [code]
          if tid_sym < step then
            var exp = [codesupport.reduction_binop(
                        lz_type, op, `[sharedmem][tid_sym],
                                     `[sharedmem][tid_sym + step])]
            terralib.attrstore(&[sharedmem][tid_sym], exp, {isvolatile=true})
          end
          G.barrier()
        end
      end

      -- Finally, reduce into the actual global value
      code = quote
        [code]
        if [tid_sym] == 0 then
          if is_final then
            @[finalptr] = [codesupport.reduction_binop(lz_type, op,
                                                       `@[finalptr],
                                                       `[sharedmem][0])]
          else
            [globalmem][bid_sym] = [sharedmem][0]
          end
        end
      end
    else
      code = quote
        [code]
        [data.reduceobj:sharedMemReductionCode(tid_sym, finalptr)]
      end
    end
  end
  return code
end

-- The full secondary CUDA kernel to reduce the contents of the
-- global mem array.  See comment inside function for sketch of algorithm
function UFVersion:_CompileGlobalMemReductionKernel()
  local ufv       = self
  local fn_name   = ufv._ufunc._name .. '_globalmem_reduction'

  -- Let N be the number of rows in the original relation
  -- and B be the block size for both the primary and this (the secondary)
  --          cuda kernels
  -- Let M = CEIL(N/B) be the number of blocks launched in the primary
  --          cuda kernel
  -- Then note that there are M entries in the globalmem array that
  --  need to be reduced.  We assume that the primary cuda kernel filled
  --  in a correct value for each of these.
  -- The secondary kernel will launch exactly one block with B threads.
  --  First we'll reduce all of the M entries in the globalmem array in
  --  chunks of B values into a sharedmem buffer.  Then we'll do a local
  --  tree reduction on those B values.
  -- NOTE EDGE CASE: What if M < B?  Then we'll initialize the shared
  --  buffer to an identity value and fail to execute the loop iteration
  --  for the trailing B-M threads of the block.  (This is memory safe)
  --  We will get the correct values b/c reducing identities has no effect.
  local args      = symbol(ufv:_argsType())
  local array_len = symbol(uint64)
  local tid       = symbol(uint32)
  local bid       = symbol(uint32)

  local cuda_kernel =
  terra([array_len], [args])
    var [tid]             = G.thread_id()
    var [bid]             = G.block_id()
    var n_blocks : uint32 = G.num_blocks()
    var gt                = tid + [ufv._blocksize] * bid
    
    -- INITIALIZE the shared memory
    [ufv:_GenerateSharedMemInitialization(tid)]
    
    -- REDUCE the global memory into the provided shared memory
    -- count from (gt) till (array_len) by step sizes of (blocksize)
    for gi = gt, array_len, n_blocks * [ufv._blocksize] do
      escape for globl, data in pairs(ufv._global_reductions) do
        local op          = data.phase.reduceop
        local lz_type     = globl._type
        local sharedmem   = data.sharedmem
        local globalmem   = ufv:_getTerraReduceGlobalMemPtr(args, globl)

        emit quote
          [sharedmem][tid]  = [codesupport.reduction_binop(lz_type, op,
                                                           `[sharedmem][tid],
                                                           `[globalmem][gi])]
        end
      end end
    end

    G.barrier()
  
    -- REDUCE the shared memory using a tree
    [ufv:_GenerateSharedMemReduceTree(args, tid, bid, true)]
  end
  cuda_kernel:setname(fn_name)
  cuda_kernel = G.kernelwrap(cuda_kernel, _INTERNAL_DEV_OUTPUT_PTX)

  -- the globalmem array has an entry for every block in the primary kernel
  local terra launcher( argptr : &(ufv:_argsType()) )
    var globalmem_array_len = [ ufv:_numGPUBlocks(argptr) ]
    var launch_params = terralib.CUDAParams {
      1,1,1, [ufv._blocksize],1,1, [ufv._sharedmem_size], nil
    }
    cuda_kernel(&launch_params, globalmem_array_len, @argptr )
  end
  launcher:setname(fn_name..'_launcher')

  ufv._global_reduction_pass = launcher
end

--                  ---------------------------------------                  --
--[[ GPU Reduction Dynamic Checks                                          ]]--
--                  ---------------------------------------                  --

function UFVersion:_DynamicGPUReductionChecks()
  if self._proc ~= GPU then
    error("INTERNAL ERROR: Should only try to run GPUReduction on the GPU...")
  end
end


--                  ---------------------------------------                  --
--[[ GPU Reduction Data Binding                                            ]]--
--                  ---------------------------------------                  --

function UFVersion:_generateGPUReductionPreProcess(argptrsym)
  if not self._useTreeReduce then return quote end end
  if not self:UsesGlobalReduce() then return quote end end

  -- allocate GPU global memory for the reduction
  local n_blocks = symbol()
  local code = quote
    var [n_blocks] = [self:_numGPUBlocks(argptrsym)]
  end
  for globl, _ in pairs(self._global_reductions) do
    local ttype     = globl._type:terratype()
    local reduceptr = self:_getTerraGreductionPtr(argptrsym, globl)
    code = quote code
      [reduceptr] = [&ttype](G.malloc(sizeof(ttype) * n_blocks))
    end
  end
  return code
end


--                  ---------------------------------------                  --
--[[ GPU Reduction Postprocessing                                          ]]--
--                  ---------------------------------------                  --

function UFVersion:_generateGPUReductionPostProcess(argptrsym)
  if not self._useTreeReduce then return quote end end
  if not self:UsesGlobalReduce() then return quote end end
  
  -- perform inter-block reduction step (secondary kernel launch)
  local second_pass = self._global_reduction_pass
  local code = quote
    second_pass(argptrsym)
  end

  -- free GPU global memory allocated for the reduction
  for globl, _ in pairs(self._global_reductions) do
    local reduceptr = self:_getTerraGreductionPtr(argptrsym, globl)
    code = quote code
      G.free( [reduceptr] )
      [reduceptr] = nil -- just to be safe
    end
  end
  return code
end



-------------------------------------------------------------------------------
-------------------------------------------------------------------------------
--[[ Legion Signature                                                      ]]--
-------------------------------------------------------------------------------
-------------------------------------------------------------------------------

-- convert record phase to legion privilege
local function phase_to_legion_privilege(phase)
  assert(not phase:iserror(), 'INTERNAL: phase should not be in error')
  if phase:isReadOnly() then      return LW.READ_ONLY
  elseif phase:isCentered() then  return LW.READ_WRITE
  else                            return LW.REDUCE        end
end

-- record region requirements
local get_regreqs_helper = Util.memoize_named({
  'build_data', 'relation', 'centered', 'privilege', 'reducefield',
  -- hidden phase
},
function(args)
  local reduceop  = args.phase:reductionOp()
  local fieldtype = R.is_field(args.reducefield) and args.reducefield:Type()
                                                  or nil
  local regreqs = LW.NewRegionReqs {
    num_group       = args.build_data.num_groups,
    num_total       = compute_num_regions(args.relation, args.centered),
    offset          = args.build_data.num_total,
    relation        = args.relation,
    privilege       = args.privilege,
    coherence       = LW.EXCLUSIVE,
    reduce_op       = reduceop,
    reduce_typ      = fieldtype,       
    centered        = args.centered,
  }
  args.build_data:record_reg_reqs(regreqs)
  return regreqs
end)
local function get_regreqs(build_data, field, phase)
  local privilege = phase_to_legion_privilege(phase)
  local regreqs = get_regreqs_helper {
    build_data      = build_data,
    relation        = field:Relation(),
    privilege       = privilege,
    reducefield     = privilege == LW.REDUCE and field,
    centered        = phase:isCentered(),
    phase           = phase,
  }
  return regreqs
end
local function get_primary_regreqs(build_data, relation)
  -- NOTE: Legion might be assuming right now that NO_ACCESS regions are
  -- added before other region requirements
  assert(build_data.num_groups == 0,
         'primary region requirement must be added first')
  local regreqs = LW.NewRegionReqs {
    num_group       = 0,
    num_total       = 1,
    offset          = 0,
    relation        = relation,
    privilege       = LW.NO_ACCESS,
    coherence       = LW.EXCLUSIVE,
    centered        = true,
  }
  build_data:record_reg_reqs(regreqs)
  return regreqs
end

--[[
{
  field_use
  global_use
  relation
}
--]]
-- ONE OF THE PRIMARY RESPONSIBILITIES of the legion signature is to
-- manage the ordering of region requirements and futures in the
-- legion task launch
local function BuildLegionSignature(params)
  if use_single then error('INTERNAL: Should only call '..
    'BuildLegionSignature() when running on Legion runtime') end

  local future_seq_i      = {}  -- future -> seq_num
  local seq_globals       = {}  -- seq_num -> future
  local n_futures         = 0

  -- used as context and unique key for memoization
  local build_data        = {
    reg_req_list = {},  -- indexed by group num and then ghost num
                        -- ghost num start from 1
    num_total    =  0,  -- total individual region reqs
    num_groups   =  0,  -- total region reqs groups
  }
  function build_data:record_reg_reqs(reg_req_group)
    self.reg_req_list[self.num_groups] = reg_req_group
    self.num_total    = self.num_total + reg_req_group.num_total
    self.num_groups   = self.num_groups + 1
  end

  local field_reqs    = {} -- field    -> reg_reqs
  local seq_fields    = {} -- group_id -> { field }
  local seq_accesses  = {} -- group_id -> { field_access }

  -- add primary data-less region requirement
  local prim_relation = params.relation
  local prim_reg_reqs = get_primary_regreqs(build_data, prim_relation)
  seq_fields[prim_reg_reqs:GroupNum()] = newlist()  -- empty
  seq_accesses[prim_reg_reqs:GroupNum()] = newlist()  -- empty

  -- add field-driven region requirements
  for field, phase in pairs(params.field_use) do
    local reg_reqs            = get_regreqs(build_data, field, phase)
    field_reqs[field]         = reg_reqs
    local group_num           = reg_reqs:GroupNum()
    if not seq_fields[group_num] then
      seq_fields[group_num] = newlist()
      seq_accesses[group_num] = newlist()
    end
    seq_fields[group_num]:insert(field)
    assert(params.field_accesses[field],
           "There is no recorded field access for field : " .. field:Name())
    seq_accesses[group_num]:insert(params.field_accesses[field])
  end

  -- determine order of future arguments
  for globl, _ in pairs(params.global_use) do
    future_seq_i[globl]     = n_futures
    seq_globals[n_futures]  = globl
    n_futures               = n_futures + 1
  end

  local LegionSignature = {}

  -- region requirement methods
  -- field -> reg_reqs
  function LegionSignature:getRegReqs(field)
    return field_reqs[field]
  end
  function LegionSignature:getPrimaryRegReq(field)
    return prim_reg_reqs
  end
  function LegionSignature:getRegReqsRelation(regreqs_id)
    if regreqs_id == 0 then return prim_relation end

    local a_field = seq_fields[regreqs_id][1]
    return a_field:Relation()
  end
  -- group id -> field
  function LegionSignature:getRegReqsFields(regreqs_id)
    return seq_fields[regreqs_id]
  end
  function LegionSignature:getRegReqsRequestAccesses(regreqs_i)
    return seq_accesses[regreqs_i]
  end
  -- I DON'T LIKE THIS ITERATOR ONE BIT...
  -- returns group num, reqreuiements
  function LegionSignature:RegReqsIterator()
    local i=0
    return function()
      local reqs = build_data.reg_req_list[i]
      i=i+1
      if not reqs then return nil
                  else return i-1,reqs end
    end
  end

  -- future methods
  function LegionSignature:GetFutureSeqId(globl)
    return future_seq_i[globl]
  end
  function LegionSignature:GlobalFutureIterator()
    local i=0
    return function()
      local glob = seq_globals[i]
      i=i+1
      if not glob then return nil
                  else return i-1,glob end
    end
  end

  return LegionSignature
end

function UFVersion:_CompileLegionSignature()
  self._legion_signature = BuildLegionSignature {
    field_use       = self._field_use,
    global_use      = self._global_use,
    relation        = self._relation,
    field_accesses  = self._field_accesses,
  }
end


-------------------------------------------------------------------------------
-------------------------------------------------------------------------------
--[[ Legion Extensions                                                     ]]--
-------------------------------------------------------------------------------
-------------------------------------------------------------------------------

function UFVersion:_CompileLegionAndGetLauncher(typed_ast)
  local task_function     = codegen.codegen(typed_ast, self)
  self._executable        = self:_CreateLegionLauncher(task_function)
end

-- This function wraps generated code into a legion task function, that first
-- invokes the task preamble (Legion), unpacks task arguments ubti custom
-- layout for the generated code, returns task results, and finally invokes
-- the postamle (Legion).
function UFVersion:_WrapIntoLegionTask(argsym, basic_launcher)
  local ufv = self

  -- generate the end-of-launch code and postamble
  local return_future_code    = quote end
  local global_red_ptr = nil
  if ufv:UsesGlobalReduce() then
    local globl = next(ufv._global_reductions)
    local gtyp  = globl:Type():terratype()
    global_red_ptr = symbol(&gtyp, 'global_red_ptr')

    if next(ufv._global_reductions, globl) then
      error("INTERNAL: More than 1 global reduction at a time unsupported")
    end
    if ufv:onGPU() then
      return_future_code = quote
        var datum : gtyp
        G.memcpy_cpu_from_gpu(&datum, global_red_ptr, sizeof(gtyp))
        return datum
      end
    else
      return_future_code = quote
        return @global_red_ptr
      end
    end
  end

  -- execute the basic launcher multiple times if given a weird
  -- iteration construct induced by legion
  local function index_iterator_wrap(argsym, task_args)
    local pnum = ufv._legion_signature:getPrimaryRegReqs():GetIds()[0]
    return quote
      var lg_index_space = LW.legion_physical_region_get_logical_region(
          task_args.regions[pnum]
        ).index_space
      var lg_it = LW.legion_index_iterator_create(
          task_args.lg_runtime,
          task_args.lg_ctx,
          lg_index_space
        )
      while LW.legion_index_iterator_has_next(lg_it) do
        var count : C.size_t = 0
        var base =
            LW.legion_index_iterator_next_span(lg_it, &count, -1).value
        argsym.bounds[0].lo = base
        argsym.bounds[0].hi = base + count - 1

        basic_launcher(&argsym)
      end
    end
  end

  -- wrap code into a legion task
  local argtyp = ufv:_argsType()
  local task = terra(task_args : LW.TaskArgs)
    -- Unpack from task args into argsym
    var argsym : argtyp
    [ ufv:_GenerateUnpackLegionTaskArgs(argsym, task_args, global_red_ptr) ]
    -- Weird wrapper if given a fragmented view of non-grid partition
    escape if not ufv._relation:isGrid() and run_config.use_partitioning then
      emit(index_iterator_wrap(argsym, task_args))
    else
      emit quote basic_launcher(&argsym) end
    end end -- end of escape
    -- destroy field accessors
    [ ufv:_CleanLegionTask(argsym) ]
    [ return_future_code ]
  end
  task:setname(ufv._name)

  -- wrap task with preamble and postamle
  local task_wrapped = terra(data : & opaque, datalen : C.size_t,
                             userdata : &opaque, userlen : C.size_t,
                             proc_id : LW.legion_lowlevel_id_t)
    var task_args : LW.TaskArgs
    -- legion preamble
    LW.legion_task_preamble(data, datalen, proc_id, &task_args.task,
                            &task_args.regions, &task_args.num_regions,
                            &task_args.lg_ctx, &task_args.lg_runtime)
    -- legion task call and postamble
    escape
      if ufv:UsesGlobalReduce() then
        local globl = next(ufv._global_reductions)
        local gtyp  = globl:Type():terratype()
        emit quote
          var result = task(task_args)
          LW.legion_task_postamble(task_args.lg_runtime, task_args.lg_ctx,
                                   [&opaque](&result),
                                   terralib.sizeof(gtyp))
        end  -- emit quote
      else
        emit quote
          task(task_args)
          LW.legion_task_postamble(task_args.lg_runtime, task_args.lg_ctx,
                                   [&opaque](0), 0)
        end  -- emit quote
      end  -- if else
    end  -- escape
  end  -- end terra function
  task_wrapped:setname(ufv._name)

  return task_wrapped
end

-- Here we translate the Legion task arguments into our
-- custom argument layout structure.  This allows us to write
-- the body of generated code in a way that's agnostic to whether
-- the code is being executed in a Legion task or not.
function UFVersion:_GenerateUnpackLegionTaskArgs(argsym, task_args, gredptr)
  local ufv = self

  -- temporary collection of symbols from unpacking the regions
  local region_temporaries = {}
  local first = symbol(bool)

  -- UNPACK REGIONS
  local unpack_regions_code = newlist()
  for gi,reqs in ufv._legion_signature:RegReqsIterator() do
    local relation      = ufv._legion_signature:getRegReqsRelation(gi)
    local n_reldim      = #relation:Dims()
    local ids           = reqs:GetIds()
    for i, ri in ipairs(ids) do
      local physical_reg  = symbol(LW.legion_physical_region_t, 'phys_reg')
      local rect, rectFromDom
      if relation:isGrid() then
        rect          = symbol(LW.LegionRect[n_reldim])
        rectFromDom   = LW.LegionRectFromDom[n_reldim]
      end
      region_temporaries[ri] = {
        physical_reg  = physical_reg,
        rect          = rect,     -- nil for unstructured
      }
      unpack_regions_code:insert quote
        var [physical_reg]  = [task_args].regions[ri]
      end  -- quote
      -- structured case
      if relation:isGrid() then unpack_regions_code:insert quote
        var index_space = LW.legion_physical_region_get_logical_region(
                                                      physical_reg).index_space
        var domain = LW.legion_index_space_get_domain([task_args].lg_runtime,
                                                      [task_args].lg_ctx,
                                                      index_space)
        var [rect] = [LW.LegionRectFromDom[n_reldim]]([domain])
      end end  -- quote if
    end  -- for over individual reg reqs
  end  -- for over reg req groups

  -- UNPACK FIELDS
  local unpack_fields_code = newlist()
  for field, phase in pairs(ufv._field_use) do
    local relation      = field:Relation()
    local n_reldim      = #relation:Dims()
    local req_ids       = ufv._legion_signature:getRegReqs(field):GetIds()
    local total_regions = compute_num_regions(relation, phase:isCentered())
    assert(total_regions == #req_ids)
    for i, ri in ipairs(req_ids) do
      local rtemp         = region_temporaries[ri]
      local physical_reg  = rtemp.physical_reg
      local rect          = rtemp.rect

      local f_access = symbol(LW.legion_accessor_generic_t, 'field_accessor')
      if phase:isUncenteredReduction() then
        unpack_fields_code:insert(quote
        var [f_access] =
          LW.legion_physical_region_get_accessor_generic(physical_reg)
      end) else
        unpack_fields_code:insert(quote
        var [f_access] =
          LW.legion_physical_region_get_field_accessor_generic(physical_reg,
                                                               field._fid)
      end) end
      -- structured
      if relation:isGrid() then unpack_fields_code:insert(quote
        var subrect : LW.LegionRect[n_reldim]
        var strides : LW.legion_byte_offset_t[n_reldim]
        var base = [&uint8]([ LW.LegionRawPtrFromAcc[n_reldim] ](
                              f_access, rect, &subrect, strides))
        for d = 0, n_reldim do
          base = base - [rect].lo.x[d] * strides[d].offset
        end
        --C.printf("Accessor %d is field %s, region %d, has bounds %d to %d, %d to %d\n",
        --  [i-1], [field:Name()], ri,
        --  [rect].lo.x[0], [rect].hi.x[0], [rect].lo.x[1], [rect].hi.x[1])
        [ ufv._terra_signature.terraptr(argsym, field) ][i-1] =
          [ LW.FieldAccessor[n_reldim] ] { base, strides, f_access }
      end)
      -- unstructured
      else unpack_fields_code:insert(quote
        var stride_val : C.size_t = 0
        var strides : LW.legion_byte_offset_t[1]
        var base : &uint8 = nil
        C.assert(LW.legion_accessor_generic_get_soa_parameters(
          f_access, [&&opaque](&base), &stride_val ))
        strides[0].offset = stride_val
        [ ufv._terra_signature.terraptr(argsym, field) ][i-1] =
          [ LW.FieldAccessor[1] ] { base, strides, f_access }
      end) end  -- quote, if-else
    end  -- for over all region reqs in a group
  end  -- for over all fields


  assert(not ufv._relation:isElastic(),
         'LEGION TODO: have to change launch bound-unpack for '..
         'elastic relations')
  local code = quote
    do -- close after unpacking the fields
      [unpack_regions_code]
      [unpack_fields_code]
      
      -- UNPACK PRIMARY REGION BOUNDS RECTANGLE FOR STRUCTURED
      -- FOR UNSTRUCTURED, CORRECT INITIALIZATION IS POSTPONED TO LATER
      -- FOR UNSTRUCTURED, BOUNDS INITIALIZED TO TOTAL ROWS HERE
      escape
        local relation  = ufv._relation
        local ri        = ufv._legion_signature:getPrimaryRegReq():GetIds()[1]
        local rect      = region_temporaries[ri].rect
        -- need to fix the following method of getting size when assert fails
        local rel_size  = relation:Size()
        -- structured
        if relation:isGrid() then
          local ndims = #relation:Dims()
          for i=1,ndims do emit quote
            [argsym].bounds[i-1].lo = rect.lo.x[i-1]
            [argsym].bounds[i-1].hi = rect.hi.x[i-1]
            --C.printf("Primary region bounds for dim %d is %d, %d\n", i,
            --  rect.lo.x[i-1], rect.hi.x[i-1])
          end end
        -- unstructured
        else emit quote
          -- initialize to total relation rows here, which would work without
          -- partitions
          [argsym].bounds[0].lo = 0
          [argsym].bounds[0].hi = [rel_size-1]
        end end
      end
    end -- closing do started before unpacking the regions

    -- UNPACK FUTURES
    -- DO NOT WRAP THIS IN A LOCAL SCOPE or IN A DO BLOCK (SEE BELOW)
    -- ALSO DETERMINE IF THIS IS THE FIRST PARTITION
    escape
      for globl, _ in pairs(ufv._global_use) do
        local isreduce  = ufv._global_reductions[globl]
        -- position in the Legion task arguments
        local fut_i     = ufv._legion_signature:GetFutureSeqId(globl)
        local gtyp      = globl:Type():terratype()
        local gptr      = symbol(&gtyp, 'global_var_ptr')
        if isreduce then gptr = gredptr end
        emit quote var [gptr] end

        -- code to initialize the global pointer
        local init_gptr_code = quote
          -- process the future into a piece of data
          var fut   = LW.legion_task_get_future([task_args].task, fut_i)
          var datum : gtyp
          var result  = LW.legion_future_get_result_bytes(fut, &datum, [terralib.sizeof(gtyp)])

          -- now set up the pointer to the global data
          escape emit( ufv:onGPU() and quote
            [gptr] = [&gtyp](G.malloc(sizeof(gtyp)))
            G.memcpy_gpu_from_cpu(gptr, &datum, sizeof(gtyp))
          end or quote -- onCPU
            [gptr] = &datum
          end ) end
        end

        -- SIMPLE NON-REDUCTION CASE
        if not isreduce then emit(init_gptr_code)
        -- REDUCTION CASE
        -- NOTE: This code initializes the global variable in first partition
        -- to passed future value, and remaining partitions to identity.
        -- This is necessary to reduce across partitions correctly.
        else emit quote
          var first = true
          do
            var task_point = LW.legion_task_get_index_point(task_args.task)
            for i = 0, task_point.dim do
              first = first and (task_point.point_data[i] == 0)
            end
          end

          if not first then escape
            local reduceid = codesupport.reduction_identity(
              globl:Type(), ufv._global_reductions[globl].phase.reduceop
            )

            -- alternate way of intializing gptr
            if ufv:onGPU() then emit quote
              var temp = [reduceid]
              [gptr] = [&gtyp](G.malloc(sizeof(gtyp)))
              G.memcpy_gpu_from_cpu(gptr, &temp, sizeof(gtyp))
            end else emit quote
              var temp = [reduceid]
              [gptr] = &temp
            end end
          end else
            [init_gptr_code]
          end
        end end

        emit quote
          [ ufv._terra_signature.terraptr(argsym, globl) ] = gptr
        end
      end  -- for loop for globals
    end  -- escape
  end -- end quote

  return code
end

function UFVersion:_CleanLegionTask(argsym)
  local stmts = newlist()
  for field, phase in pairs(self._field_use) do
    local relation      = field:Relation()
    local total_regions = compute_num_regions(relation, phase:isCentered())
    for i = 1, total_regions do
      stmts:insert(quote LW.legion_accessor_generic_destroy(
        [ self._terra_signature.terraptr(argsym, field) ][i-1].handle
      ) end)
    end
  end  -- escape
  return stmts
end


--                  ---------------------------------------                  --
--[[ Legion Dynamic Checks                                                 ]]--
--                  ---------------------------------------                  --

function UFVersion:_DynamicLegionChecks()
end


--                  ---------------------------------------                  --
--[[ Legion Data Binding                                                   ]]--
--                  ---------------------------------------                  --


function UFVersion:_bindLegionData()
  -- meh
end


--                  ---------------------------------------                  --
--[[ Legion Launching/ Compiling                                           ]]--
--                  ---------------------------------------                  --

local function pairs_val_sorted(tbl)
  local list = {}
  for k,v in pairs(tbl) do table.insert(list, {k,v}) end
  table.sort(list, function(p1,p2)
    return p1[2] < p2[2]
  end)

  local i = 0
  return function() -- iterator
    i = i+1
    if list[i] == nil then return nil
                      else return list[i][1], list[i][2] end
  end
end

-- Creates a task launcher with task region requirements.
function UFVersion:_CreateLegionTaskLauncher(task_func, exec_args)
  local n_blocks = use_partitioning and
                   self._relation:_GetGlobalPartition():get_n_nodes() or nil
<<<<<<< HEAD

=======
  assert(not exec_args.use_index_launch)
>>>>>>> 1bd1938c
  local task_launcher = LW.NewTaskLauncher {
    ufv_name          = self._name,
    task_func         = task_func,
    gpu               = self:onGPU(),
    use_index_launch  = exec_args.use_index_launch,
    --n_copies          = n_blocks
  }

  -- ADD EACH REGION to the launcher as a requirement
  -- WITH THE appropriate permissions set
  -- NOTE: Need to make sure to do this in the right order
<<<<<<< HEAD
  if use_partitioning then
    local pdata = exec_args.partition_data
    for i, req in self._legion_signature:RegionRequirementIterator() do
      local accesses = self._legion_signature:getRegionRequestAccesses(i)
      local regions = nil
      if #accesses > 0 then
        regions = pdata[accesses[1]].regions
=======
  local pdata = exec_args.partition_data
  for gid, reqs in self._legion_signature:RegReqsIterator() do
    local accesses = self._legion_signature:getRegReqsRequestAccesses(gid)
    local regions = nil
    if use_partitioning then
      if #accesses > 0 then
        regions = pdata[accesses[1]].regions
        for _, access in pairs(accesses) do
          if pdata[access].regions ~= regions then
            error('INTERNAL ERROR: Recorded region requirements are ' ..
                  'inconsistent with planner. Planner returned different ' ..
                  'set of regions for accesses grouped by ' ..
                  'BuildLegionSignature.')
          end
        end
>>>>>>> 1bd1938c
      else
        if gid == 0 then
          -- primary region requirement
          regions = pdata.primary.regions
        else
          error('INTERNAL ERROR: there is a non-primary region requirement ' ..
                'with zero field accesses for requirement ' .. i ..
                ' for function ' .. self._name)
        end
      end
<<<<<<< HEAD
      local out_id = task_launcher:AddRegionReq(req, regions)
      assert(i == out_id)
    end
  else
    for i, req in self._legion_signature:RegionRequirementIterator() do
      local out_id = task_launcher:AddRegionReq(req)
      assert(i == out_id)
=======
>>>>>>> 1bd1938c
    end
    task_launcher:AddRegionReqs(reqs, regions)
    -- as part of the correct, corresponding region
  end

  for field, _ in pairs(self._field_use) do
    task_launcher:AddField(self._legion_signature:getRegReqs(field),
                           field._fid)
  end

  -- ADD EACH GLOBAL to the launcher as a future being passed to the task
  -- NOTE: Need to make sure to do this in the right order
  for gi, globl in self._legion_signature:GlobalFutureIterator() do
    task_launcher:AddFuture( globl._data )
  end

  -- ADD Global reduction data to the launcher
  local reduced_global = next(self._global_reductions)
  if reduced_global then
    local op  = self:_getReduceData(reduced_global).phase:reductionOp()
    local typ = reduced_global:Type()
    task_launcher:AddFutureReduction(op, typ)
  end

  return task_launcher
end

-- Launches Legion task and returns.
function UFVersion:_CreateLegionLauncher(task_func)
  local ufv = self

  -- Create legion task launcher, execute it and then destroy the launcher
  local ExecuteLegionLauncher = nil
  if ufv:UsesGlobalReduce() then
    ExecuteLegionLauncher = function(leg_args, exec_args)
      local task_launcher =
        ufv:_CreateLegionTaskLauncher(task_func, exec_args)
      local future = task_launcher:Execute(leg_args.runtime, leg_args.ctx)

      local reduced_global  = next(ufv._global_reductions)
      if reduced_global._data then
        LW.legion_future_destroy(reduced_global._data)
      end
      reduced_global._data = future

      task_launcher:Destroy()
    end
  else
    ExecuteLegionLauncher = function(leg_args, exec_args)
      local task_launcher =
        ufv:_CreateLegionTaskLauncher(task_func, exec_args)
      task_launcher:Execute(leg_args.runtime, leg_args.ctx)
      task_launcher:Destroy()
    end
  end

  if not use_partitioning then
    return ExecuteLegionLauncher
  else
  -- Emulate index space launch. This is a hack, till we start using Legion
  -- index task launches.
    return function(leg_args, exec_args)
      -- Repack exec args partition data to emulate index space launch
<<<<<<< HEAD
      -- into:
=======
      -- into the following per node partition_data:
>>>>>>> 1bd1938c
      --[[ node {
             partition_data : {
               field_access_1 : {
                  regions : ....
               },
               field_access_2 : {
                  regions : ...
               },
             }
           }
      --]]
      local node_exec_args = {}
      for access, access_data in pairs(exec_args.partition_data) do
        for node, node_access_data in ipairs(access_data.partition) do
          if not node_exec_args[node] then
            node_exec_args[node] = {
              use_index_launch   = false,
              partition_data     = {},
            } 
          end
          local node_args = node_exec_args[node].partition_data
          node_args[access] = { regions = node_access_data }
        end
      end

      -- Launch individual tasks for every node [TODO: and processor]
      for node, node_data in ipairs(node_exec_args) do
        ExecuteLegionLauncher(leg_args, node_data)
      end
    end
  end
end

--                  ---------------------------------------                  --
--[[ Legion Postprocessing                                                 ]]--
--                  ---------------------------------------                  --

function UFVersion:_postprocessLegion()
  -- meh for now
end
<|MERGE_RESOLUTION|>--- conflicted
+++ resolved
@@ -1564,11 +1564,7 @@
 function UFVersion:_CreateLegionTaskLauncher(task_func, exec_args)
   local n_blocks = use_partitioning and
                    self._relation:_GetGlobalPartition():get_n_nodes() or nil
-<<<<<<< HEAD
-
-=======
   assert(not exec_args.use_index_launch)
->>>>>>> 1bd1938c
   local task_launcher = LW.NewTaskLauncher {
     ufv_name          = self._name,
     task_func         = task_func,
@@ -1580,15 +1576,6 @@
   -- ADD EACH REGION to the launcher as a requirement
   -- WITH THE appropriate permissions set
   -- NOTE: Need to make sure to do this in the right order
-<<<<<<< HEAD
-  if use_partitioning then
-    local pdata = exec_args.partition_data
-    for i, req in self._legion_signature:RegionRequirementIterator() do
-      local accesses = self._legion_signature:getRegionRequestAccesses(i)
-      local regions = nil
-      if #accesses > 0 then
-        regions = pdata[accesses[1]].regions
-=======
   local pdata = exec_args.partition_data
   for gid, reqs in self._legion_signature:RegReqsIterator() do
     local accesses = self._legion_signature:getRegReqsRequestAccesses(gid)
@@ -1604,7 +1591,6 @@
                   'BuildLegionSignature.')
           end
         end
->>>>>>> 1bd1938c
       else
         if gid == 0 then
           -- primary region requirement
@@ -1615,16 +1601,6 @@
                 ' for function ' .. self._name)
         end
       end
-<<<<<<< HEAD
-      local out_id = task_launcher:AddRegionReq(req, regions)
-      assert(i == out_id)
-    end
-  else
-    for i, req in self._legion_signature:RegionRequirementIterator() do
-      local out_id = task_launcher:AddRegionReq(req)
-      assert(i == out_id)
-=======
->>>>>>> 1bd1938c
     end
     task_launcher:AddRegionReqs(reqs, regions)
     -- as part of the correct, corresponding region
@@ -1688,11 +1664,7 @@
   -- index task launches.
     return function(leg_args, exec_args)
       -- Repack exec args partition data to emulate index space launch
-<<<<<<< HEAD
-      -- into:
-=======
       -- into the following per node partition_data:
->>>>>>> 1bd1938c
       --[[ node {
              partition_data : {
                field_access_1 : {
