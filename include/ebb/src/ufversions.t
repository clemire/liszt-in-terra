--- conflicted
+++ resolved
@@ -1152,21 +1152,16 @@
 -------------------------------------------------------------------------------
 -------------------------------------------------------------------------------
 
-<<<<<<< HEAD
+function UFVersion:_CompileLegionAndGetLauncher(typed_ast)
+  local task_function     = codegen.codegen(typed_ast, self)
+  self._executable        = self:_CreateLegionLauncher(task_function)
+end
 
 -- This function wraps generated code into a legion task function, that first
 -- invokes the task preamble (Legion), unpacks task arguments ubti custom
 -- layout for the generated code, returns task results, and finally invokes
 -- the postamle (Legion).
 function UFVersion:_WrapIntoLegionTask(argsym, basic_launcher)
-=======
-function UFVersion:_CompileLegionAndGetLauncher(typed_ast)
-  local task_function     = codegen.codegen(typed_ast, self)
-  self._executable        = self:_CreateLegionLauncher(task_function)
-end
-
-function UFVersion:_WrapLegionTask(argsym, basic_launcher)
->>>>>>> bf6179a2
   local ufv = self
 
   -- generate the end-of-launch code and postamble
