local types   = terralib.require('compiler/types')
local Type    = types.Type
local t       = types.t

local function make_prototype(tb)
   tb.__index = tb
   return tb
end

local Macro = make_prototype {kind=Type.kinds.functype}
local MacroMT = {__index=Macro}

function Macro.new(check, codegen)
    return setmetatable({check=check, codegen=codegen}, MacroMT)
end

---------------------------------------------
--[[ Builtin macros                      ]]--
---------------------------------------------
local function AssertCheck(ast, ctxt)
    local args = ast.params.children
    if #args ~= 1 then
        ctxt:error(ast, "assert expects exactly 1 argument (instead got " .. #args .. ")")
        return
    end

    local test = args[1]
    local test_type = test.node_type
    if test_type:isVector() then test_type = test_type:baseType() end
    if test_type ~= t.error and test_type ~= t.bool then
        ctxt:error(ast, "expected a boolean or vector of booleans as the test for assert statement")
    end
end

local c = terralib.includecstring([[
#include <stdio.h>
#include <stdlib.h>
#include <math.h>

FILE *get_stderr () { return stderr; }
]])

local terra lisztAssert(test : bool, file : rawstring, line : int)
    if not test then
        c.fprintf(c.get_stderr(), "%s:%d: assertion failed!\n", file, line)
        c.exit(1)
    end
end

local function AssertCodegen(ast, env)
    local test = ast.params.children[1]
    local code = test:codegen(env)
    if test.node_type:isVector() then
        if test.node_type.N == 0 then return quote end end
        local tt = test.node_type:terraType()
        local v = symbol()
        local alltest = `v[0]
        for i = 1, test.node_type.N - 1 do
            alltest = `alltest and v[i]
        end
        return quote var [v] = code in lisztAssert(alltest, ast.filename, ast.linenumber) end
    else
        return quote lisztAssert(code, ast.filename, ast.linenumber) end
    end
end

local function PrintCheck(ast, ctxt)
    local args = ast.params.children
    if #args ~= 1 then
        ctxt:error(ast, "print expects exactly one argument (instead got " .. #args .. ")")
    end

    local output = args[1]
    local outtype = output.node_type
    if outtype ~= t.error and not outtype:isExpressionType() then
        ctxt:error(ast, "only numbers, bools, and vectors can be printed")
    end
end

local function PrintCodegen(ast, env)
    local output = ast.params.children[1]
	local lt   = output.node_type
    local tt   = lt:terraType()
    local code = output:codegen(env)
    if     lt == t.float then return quote c.printf("%f\n", [float](code)) end
	elseif lt == t.int   then return quote c.printf("%d\n", code) end
	elseif lt == t.bool  then
        return quote c.printf("%s", terralib.select(code, "true\n", "false\n")) end
	elseif lt:isVector() then
        local printSpec = "{"
        local sym = symbol()
        local elemQuotes = {}
        local bt = lt:baseType()
        for i = 0, lt.N - 1 do
            if bt == t.float then
                printSpec = printSpec .. " %f"
                table.insert(elemQuotes, `[float](sym[i]))
            elseif bt == t.int then
                printSpec = printSpec .. " %d"
                table.insert(elemQuotes, `sym[i])
            elseif bt == t.bool then
                printSpec = printSpec .. " %s"
                table.insert(elemQuotes, `terralib.select(sym[i], "true", "false"))
            end
        end
        printSpec = printSpec .. " }\n"
        return quote
            var [sym] : tt = code
        in
            c.printf(printSpec, elemQuotes)
        end
    else
        assert(false and "printed object should always be number, bool, or vector")
    end
end

local function DotCheck(ast, ctxt)
    local args = ast.params.children
    if #args ~= 2 then
        ctxt:error(ast, "dot expects exactly 2 arguments (instead got " .. #args .. ")")
        return
    end
    local lt1 = args[1].node_type
    local lt2 = args[2].node_type
    if not lt1:isVector() then
        ctxt:error(args[1], "first argument to dot must be a vector")
    end
    if not lt2:isVector() then
        ctxt:error(args[2], "second argument to dot must be a vector")
    end
    if not lt1:isVector() or not lt2:isVector() then return end
    if lt1.N ~= lt2.N then
        ctxt:error(ast, "cannot dot vectors of differing lengths (" ..
                lt1.N .. " and " .. lt2.N .. ")")
    end
    if lt1:baseType() == t.bool then
        ctxt:error(args[1], "boolean vector passed as first argument to dot")
    end
    if lt2:baseType() == t.bool then 
        ctxt:error(args[2], "boolean vector passed as second argument to dot")
    end
    return types.type_meet(lt1:baseType(), lt2:baseType())
end

local function DotCodegen(ast, env)
    local args = ast.params.children
    local v1 = symbol()
    local v2 = symbol()
    local N = args[1].node_type.N
    if N == 0 then
        return `0
    end
    local result = `v1[0] * v2[0]
    -- TODO: make this codegen a Terra for loop for super-long vectors
    for i = 1, N - 1 do
        result = `result + v1[i] * v2[i]
    end

    local tt1 = args[1].node_type:terraType()
    local tt2 = args[2].node_type:terraType()
    local code1 = args[1]:codegen(env)
    local code2 = args[2]:codegen(env)
    return quote
        var [v1] : tt1 = code1
        var [v2] : tt2 = code2
    in
        result
    end
end

<<<<<<< HEAD
local B = {}
B.print  = Macro.new(PrintCheck, PrintCodegen)
B.assert = Macro.new(AssertCheck, AssertCodegen)
B.dot    = Macro.new(DotCheck, DotCodegen)

B.addBuiltinsToNamespace = function (L)
    L.print  = B.print
    L.assert = B.assert
    L.dot    = B.dot
end

return B
=======
local function CrossCheck(ast, ctxt)
    local args = ast.params.children
    if #args ~= 2 then
        ctxt:error(ast, "cross expects exactly 2 arguments (instead got " .. #args .. ")")
        return
    end
    local lt1 = args[1].node_type
    local lt2 = args[2].node_type
    if not lt1:isVector() then
        ctxt:error(args[1], "first argument to cross must be a vector")
    end
    if not lt2:isVector() then
        ctxt:error(args[2], "second argument to cross must be a vector")
    end
    if not lt1:isVector() or not lt2:isVector() then return end
    if lt1.N ~= 3 then
        ctxt:error(ast, "arguments to cross must be vectors of length 3 (first argument is of length" ..  lt1.N .. ")")
    end
    if lt2.N ~= 3 then
        ctxt:error(ast, "arguments to cross must be vectors of length 3 (second argument is of length" ..  lt1.N .. ")")
    end
    if lt1:baseType() == t.bool then
        ctxt:error(args[1], "boolean vector passed as first argument to cross")
    end
    if lt2:baseType() == t.bool then 
        ctxt:error(args[2], "boolean vector passed as second argument to cross")
    end
    return types.type_meet(lt1, lt2)
end

local function CrossCodegen(ast, env)
    local args = ast.params.children
    local v1 = symbol()
    local v2 = symbol()

    local tt1 = args[1].node_type:terraType()
    local tt2 = args[2].node_type:terraType()
    local tp = types.type_meet(args[1].node_type:baseType(), args[2].node_type:baseType()):terraType()
    local code1 = args[1]:codegen(env)
    local code2 = args[2]:codegen(env)
    return quote
        var [v1] : tt1 = code1
        var [v2] : tt2 = code2
    in
        vectorof(tp, v1[1] * v2[2] - v1[2] * v2[1],
                     v1[2] * v2[0] - v1[0] * v2[2],
                     v1[0] * v2[1] - v1[1] * v2[0])
    end
end

local function LengthCheck(ast, ctxt)
    local args = ast.params.children
    if #args ~= 1 then
        ctxt:error(ast, "dot expects exactly 1 argument (instead got " .. #args .. ")")
        return
    end
    local lt = args[1].node_type
    if not lt:isVector() then
        ctxt:error(args[1], "argument to length must be a vector")
        return
    end
    if lt:baseType() == t.bool then
        ctxt:error(args[1], "boolean vector passed as argument to length")
    end
    return t.float
end

local function LengthCodegen(ast, env)
    local args = ast.params.children
    local sq = symbol()
    local N = args[1].node_type.N
    if N == 0 then
        return `0
    end
    local len2 = `sq[0]
    -- TODO: make this codegen a Terra for loop for super-long vectors
    for i = 1, N - 1 do
        len2 = `len2 + sq[i]
    end

    local tt = args[1].node_type:terraType()
    local code = args[1]:codegen(env)
    return quote
        var v : tt = code
        var [sq] : tt = v * v
    in
        c.sqrt(len2)
    end
end

local function map(fn, list)
    local result = {}
    for i = 1, #list do
        table.insert(result, fn(list[i]))
    end
    return result
end

local function GetTypedSymbol(arg)
    return symbol(arg.node_type:terraType())
end

local function TerraCheck(func)
    func:compile()
    return function (ast, ctxt)
        local args = ast.params.children 
        local argsyms = map(GetTypedSymbol, args)
        local rettype = nil
        local try = function()
            local terrafunc = terra([argsyms]) return func([argsyms]) end
            terrafunc:compile()
            rettype = terrafunc:getdefinitions()[1]:gettype().returns
        end
        local success, retval = pcall(try)
        if not success then
            ctxt:error(ast, "couldn't fit parameters to signature of terra function")
            ctxt:error(ast, retval)
            return t.error
        end
        if #rettype > 1 then
            ctxt:error(ast, "terra function returns more than one value")
            return t.error
        end
        if #rettype == 1 and not types.usertypes.isDataType(rettype[1]) then
            ctxt:error(ast, "unable to use return type '" .. tostring(rettype[1]) .. "' of terra function in Liszt")
            return t.error
        end
        return #rettype == 0 and t.error or types.usertypes.ltype(rettype[1])
    end
end

local function TerraCodegen(func)
    return function (ast, env)
        local args = ast.params.children 
        local argsyms = map(GetTypedSymbol, args)
        local init_params = quote end
        for i = 1, #args do
            local code = args[i]:codegen(env)
            init_params = quote
                init_params
                var [argsyms[i]] = code
            end
        end
        return quote init_params in func(argsyms) end
    end 
end

builtins = {}
function builtins.terra_to_macro(terrafn)
    return Macro.new(TerraCheck(terrafn), TerraCodegen(terrafn))
end

L.print = Macro.new(PrintCheck, PrintCodegen)
L.assert = Macro.new(AssertCheck, AssertCodegen)
L.dot = Macro.new(DotCheck, DotCodegen)
L.cross = Macro.new(CrossCheck, CrossCodegen)
L.length = Macro.new(LengthCheck, LengthCodegen)
>>>>>>> b217f619
<|MERGE_RESOLUTION|>--- conflicted
+++ resolved
@@ -82,7 +82,7 @@
 	local lt   = output.node_type
     local tt   = lt:terraType()
     local code = output:codegen(env)
-    if     lt == t.float then return quote c.printf("%f\n", [float](code)) end
+    if     lt == t.float or lt == t.double then return quote c.printf("%f\n", [double](code)) end
 	elseif lt == t.int   then return quote c.printf("%d\n", code) end
 	elseif lt == t.bool  then
         return quote c.printf("%s", terralib.select(code, "true\n", "false\n")) end
@@ -168,20 +168,6 @@
     end
 end
 
-<<<<<<< HEAD
-local B = {}
-B.print  = Macro.new(PrintCheck, PrintCodegen)
-B.assert = Macro.new(AssertCheck, AssertCodegen)
-B.dot    = Macro.new(DotCheck, DotCodegen)
-
-B.addBuiltinsToNamespace = function (L)
-    L.print  = B.print
-    L.assert = B.assert
-    L.dot    = B.dot
-end
-
-return B
-=======
 local function CrossCheck(ast, ctxt)
     local args = ast.params.children
     if #args ~= 2 then
@@ -305,11 +291,11 @@
             ctxt:error(ast, "terra function returns more than one value")
             return t.error
         end
-        if #rettype == 1 and not types.usertypes.isDataType(rettype[1]) then
+        if #rettype == 1 and not types.terraToLisztType(rettype[1]) then
             ctxt:error(ast, "unable to use return type '" .. tostring(rettype[1]) .. "' of terra function in Liszt")
             return t.error
         end
-        return #rettype == 0 and t.error or types.usertypes.ltype(rettype[1])
+        return #rettype == 0 and t.error or types.terraToLisztType(rettype[1])
     end
 end
 
@@ -329,14 +315,26 @@
     end 
 end
 
-builtins = {}
-function builtins.terra_to_macro(terrafn)
+
+local B = {}
+
+function B.terra_to_macro(terrafn)
     return Macro.new(TerraCheck(terrafn), TerraCodegen(terrafn))
 end
 
-L.print = Macro.new(PrintCheck, PrintCodegen)
-L.assert = Macro.new(AssertCheck, AssertCodegen)
-L.dot = Macro.new(DotCheck, DotCodegen)
-L.cross = Macro.new(CrossCheck, CrossCodegen)
-L.length = Macro.new(LengthCheck, LengthCodegen)
->>>>>>> b217f619
+B.print  = Macro.new(PrintCheck,  PrintCodegen)
+B.assert = Macro.new(AssertCheck, AssertCodegen)
+B.dot    = Macro.new(DotCheck,    DotCodegen)
+B.cross  = Macro.new(CrossCheck,  CrossCodegen)
+B.length = Macro.new(LengthCheck, LengthCodegen)
+
+B.addBuiltinsToNamespace = function (L)
+    L.print  = B.print
+    L.assert = B.assert
+    L.dot    = B.dot
+    L.cross  = B.cross
+    L.length = B.length
+end
+
+return B
+
