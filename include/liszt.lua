--- conflicted
+++ resolved
@@ -8,22 +8,13 @@
 --[[ String literals ]]--
 local NOTYPE = 'notype'
 local TABLE = 'table'
-<<<<<<< HEAD
-local INT = 'Int'
-local VECTOR = 'Vector'
-local FLOAT = 'Float'
-local VERTEX = 'Vertex'
-local EDGE = 'Edge'
-local FACE = 'Face'
-local CELL = 'Cell'
-=======
 local INT = 'int'
 local FLOAT = 'float'
+local VECTOR = 'vector'
 local VERTEX = 'vertex'
 local EDGE = 'edge'
 local FACE = 'face'
 local CELL = 'cell'
->>>>>>> c68f622b
 
 --[[ Liszt Types ]]--
 local TopoElem = setmetatable({kind = "topoelem"}, { __index = LisztObj, __metatable = "TopoElem" })
