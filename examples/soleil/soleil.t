--- conflicted
+++ resolved
@@ -48,6 +48,8 @@
     width = twoPi,
     height = twoPi
 }
+
+
 
 local spatial_stencil = {
 --  Splitting parameter (for skew
@@ -123,7 +125,7 @@
     radiationIntensity = 1000.0
 }
 
-----------------------------------------------------------------------------
+-----------------------------------------------------------------------------
 --[[                       FLOW/ PARTICLE RELATIONS                      ]]--
 -----------------------------------------------------------------------------
 
@@ -1490,55 +1492,29 @@
     -- side of the boundary (for example, second order central difference), and
     -- is not able to handle higher-order schemes until a way to specify where
     -- in the (wider-than-one-point) boundary we are
-<<<<<<< HEAD
-    if c.is_left_bnd then
+    if c.xneg_depth > 0 then
         c.velocityGradientXBoundary[0] = - c(xoffsetLeft,0).velocityGradientX[0]
         c.velocityGradientXBoundary[1] =   c(xoffsetLeft,0).velocityGradientX[1]
         c.velocityGradientYBoundary[0] = - c(xoffsetLeft,0).velocityGradientY[0]
         c.velocityGradientYBoundary[1] =   c(xoffsetLeft,0).velocityGradientY[1]
     end
-    if c.is_right_bnd then
+    if c.xpos_depth > 0 then
         c.velocityGradientXBoundary[0] = - c(-xoffsetRight,0).velocityGradientX[0]
         c.velocityGradientXBoundary[1] =   c(-xoffsetRight,0).velocityGradientX[1]
         c.velocityGradientYBoundary[0] = - c(-xoffsetRight,0).velocityGradientY[0]
         c.velocityGradientYBoundary[1] =   c(-xoffsetRight,0).velocityGradientY[1]
     end
-    if c.is_down_bnd then
+    if c.yneg_depth then
         c.velocityGradientXBoundary[0] =   c(0,yoffsetDown).velocityGradientX[0]
         c.velocityGradientXBoundary[1] = - c(0,yoffsetDown).velocityGradientX[1]
         c.velocityGradientYBoundary[0] =   c(0,yoffsetDown).velocityGradientY[0]
         c.velocityGradientYBoundary[1] = - c(0,yoffsetDown).velocityGradientY[1]
     end
-    if c.is_up_bnd then
+    if c.ypos_depth > 0 then
         c.velocityGradientXBoundary[0] =   c(0,-yoffsetUp).velocityGradientX[0]
         c.velocityGradientXBoundary[1] = - c(0,-yoffsetUp).velocityGradientX[1]
         c.velocityGradientYBoundary[0] =   c(0,-yoffsetUp).velocityGradientY[0]
         c.velocityGradientYBoundary[1] = - c(0,-yoffsetUp).velocityGradientY[1]
-=======
-    if c.xneg_depth > 0 then
-        c.velocityGradientXBoundary[0] = - c(1,0).velocityGradientX[0]
-        c.velocityGradientXBoundary[1] =   c(1,0).velocityGradientX[1]
-        c.velocityGradientYBoundary[0] = - c(1,0).velocityGradientY[0]
-        c.velocityGradientYBoundary[1] =   c(1,0).velocityGradientY[1]
-    end
-    if c.xpos_depth > 0 then
-        c.velocityGradientXBoundary[0] = - c(-1,0).velocityGradientX[0]
-        c.velocityGradientXBoundary[1] =   c(-1,0).velocityGradientX[1]
-        c.velocityGradientYBoundary[0] = - c(-1,0).velocityGradientY[0]
-        c.velocityGradientYBoundary[1] =   c(-1,0).velocityGradientY[1]
-    end
-    if c.yneg_depth > 0 then
-        c.velocityGradientXBoundary[0] =   c(0,1).velocityGradientX[0]
-        c.velocityGradientXBoundary[1] = - c(0,1).velocityGradientX[1]
-        c.velocityGradientYBoundary[0] =   c(0,1).velocityGradientY[0]
-        c.velocityGradientYBoundary[1] = - c(0,1).velocityGradientY[1]
-    end
-    if c.ypos_depth > 0 then
-        c.velocityGradientXBoundary[0] =   c(0,-1).velocityGradientX[0]
-        c.velocityGradientXBoundary[1] = - c(0,-1).velocityGradientX[1]
-        c.velocityGradientYBoundary[0] =   c(0,-1).velocityGradientY[0]
-        c.velocityGradientYBoundary[1] = - c(0,-1).velocityGradientY[1]
->>>>>>> 6f6ca0c2
     end
 end
 local FlowUpdateGhostVelocityGradientStep2 = liszt kernel(c : grid.cells)
