--- conflicted
+++ resolved
@@ -334,25 +334,6 @@
 else
   yBnum = bnum
 end
-<<<<<<< HEAD
-local xBw   = grid_options.width/grid_options.xnum * xBnum
-local yBh   = grid_options.height/grid_options.ynum * yBnum
-local gridOriginX = grid_options.origin[1]
-local gridOriginY = grid_options.origin[2]
-local originWithGhosts = grid_options.origin
-originWithGhosts[1] = originWithGhosts[1] - 
-                      xBnum * grid_options.width/grid_options.xnum
-originWithGhosts[2] = originWithGhosts[2] - 
-                      yBnum * grid_options.height/grid_options.ynum
-
-local grid = Grid.NewGrid2d{size           = {grid_options.xnum + 2*xBnum,
-                                              grid_options.ynum + 2*yBnum},
-                            origin         = originWithGhosts,
-                            width          = {grid_options.width + 2*xBw,
-                                              grid_options.height + 2*yBh},
-                            boundary_depth = {xBnum, yBnum},
-                            periodic_boundary = {xBCPeriodic, yBCPeriodic} }
-=======
 if zBCPeriodic then
   zBnum = 0
 else
@@ -383,7 +364,6 @@
                                 grid_options.zWidth + 2*zBw},
               boundary_depth = {xBnum, yBnum, zBnum},
               periodic_boundary = {xBCPeriodic, yBCPeriodic, zBCPeriodic} }
->>>>>>> 62059d9b
 
 print("xBoundaryDepth()", grid:xBoundaryDepth())
 print("yBoundaryDepth()", grid:yBoundaryDepth())
@@ -637,22 +617,6 @@
 
 local InterpolateTrilinear = L.NewMacro(function(dc, xyz, Field)
     return liszt quote
-<<<<<<< HEAD
-        -- WARNING: This approach presents problems at the boundaries
-        -- when periodicity is used (since the coordinates of one of the cells
-        -- will be wrapped around the domain in the corresponding periodic 
-        -- direction, thus resulting in incorrect values of delta_l,r
-        var cdl = dc.vertex.cell(-1,-1)
-        var cul = dc.vertex.cell(-1,0)
-        var cdr = dc.vertex.cell(0,-1)
-        var cur = dc.vertex.cell(0,0)
-        var delta_l = xy[1] - cdl.center[1]
-        var delta_r = cur.center[1] - xy[1]
-        var f1 = (delta_l*Field(cdl) + delta_r*Field(cul)) / (delta_l + delta_r)
-        var f2 = (delta_l*Field(cdr) + delta_r*Field(cur)) / (delta_l + delta_r)
-        var delta_d = xy[0] - cdl.center[0]
-        var delta_u = cur.center[0] - xy[0]
-=======
         var c000 = dc.vertex.cell(-1, -1, -1)
         var c100 = dc.vertex.cell( 0, -1, -1)
         var c010 = dc.vertex.cell(-1,  0, -1)
@@ -695,7 +659,6 @@
         var weight11 = Field(c011) * oneMinusdX + Field(c111) * dX
         var weight0  = weight00 * oneMinusdY + weight10 * dY
         var weight1  = weight01 * oneMinusdY + weight11 * dY
->>>>>>> 62059d9b
     in
         weight0 * oneMinusdZ + weight1 * dZ
     end
@@ -2050,13 +2013,8 @@
         if p.position[1] < gridOriginInteriorY then
             p.position_ghost[1] = p.position[1] + grid_options.yWidth
         end
-<<<<<<< HEAD
-        if p.position[1] < gridOriginY then
-            p.position_ghost[1] = p.position[1] + grid_options.height
-=======
         if p.position[1] > gridOriginInteriorY + grid_options.yWidth then
             p.position_ghost[1] = p.position[1] - grid_options.yWidth
->>>>>>> 62059d9b
         end
         if p.position[2] < gridOriginInteriorZ then
             p.position_ghost[2] = p.position[2] + grid_options.zWidth
