--- conflicted
+++ resolved
@@ -36,7 +36,7 @@
 
 
 local particle_options = {
-    num = 100,
+    num = 50,
     convective_coefficient = L.NewGlobal(L.double, 0.7),
     heat_capacity = L.NewGlobal(L.double, 0.7),
     pos_max = 6.2,
@@ -95,7 +95,6 @@
 
 local bnum = spatial_stencil.order/2
 local bw   = grid_options.width/grid_options.xnum * bnum
-<<<<<<< HEAD
 local newPos = grid_options.pos
 newPos[1] = newPos[1] - bnum * grid_options.width/grid_options.xnum
 newPos[2] = newPos[2] - bnum * grid_options.height/grid_options.xnum
@@ -106,16 +105,7 @@
                                    grid_options.width + 2*bw,
                                    grid_options.height + 2*bw,
                                    bnum)
-=======
-local grid = Grid.New2dUniformGrid{
-    size   = { grid_options.xnum + 2*bnum, grid_options.ynum + 2*bnum },
-    origin = grid_options.pos,
-    width  = grid_options.width + 2*bw,
-    height = grid_options.height + 2*bw,
-    boundary_size = bnum
-}
-
->>>>>>> f6c8133f
+
 -- conserved variables
 grid.cells:NewField('rho', L.double):
 LoadConstant(flow_options.rho)
@@ -527,6 +517,7 @@
 end
 AddInviscidGetFlux.X = GenerateAddInviscidGetFlux(grid.x_edges)
 AddInviscidGetFlux.Y = GenerateAddInviscidGetFlux(grid.y_edges)
+
 
 -- Update conserved variables using flux values from previous part
 -- write conserved variables, read flux variables
@@ -872,6 +863,12 @@
 -----------------------------------------------------------------------------
 
 
+local function InitializeVariables()
+    InitializeFlowPrimitives(grid.cells)
+    InitializeFlowConserved(grid.cells)
+    LocateParticles(particles)
+end
+
 
 local function InitializeTemporaries()
     InitializeFlowTemporaries(grid.cells)
