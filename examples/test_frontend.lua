--- conflicted
+++ resolved
@@ -70,16 +70,12 @@
     -- add parsing for do end blocks, for blocks, tupled assignments?
     -- add tests/implementation for while loop, repeat loop, pretty much all statements!
 
-<<<<<<< HEAD
     --generic for
         local f = liszt_kernel (cell)
                 for cell in mesh.cells
         end
-        terralib.tree.printraw(f)
-=======
+--        terralib.tree.printraw(f)
     --[[ 
->>>>>>> 993ee86b
-
     --generic for
 	local fortest = liszt_kernel (cell)
 		field(cell) = Vec(1, 2)
