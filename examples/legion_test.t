-- This file is to test integration of Liszt with Legion. Add code to test
-- features as they are implemented.

print("* This is a Liszt application *")

import "compiler.liszt"
local g_scal = L.NewGlobal(L.int, 4)

-- Create relations and fields
<<<<<<< HEAD
-- local points = L.NewRelation(4, 'points')
local points = L.NewRelation { name = 'points', dim = {3,4} }

=======
-- mocal points = L.NewRelation(4, 'points')
local points = L.NewGridRelation('points', { bounds = {4} })
-- local points = L.NewGridRelation('points', { bounds = {4, 2} })
-- local points = L.NewGridRelation('points', { bounds = {4, 2, 1} })
>>>>>>> 5548c570
points:NewField('x', L.int)
points:NewField('y', L.int)
points:NewField('z', L.int)
points:NewField('t', L.int)
-- local edges = L.NewRelation { size = 4, name = 'edges')
-- edges:NewField('head', points)
-- edges:NewField('tail', points)

-- Globals
local g_scal = L.NewGlobal(L.int, 4)
<<<<<<< HEAD
-- local g_vec  = L.NewGlobal(L.vec2d, {0, 0})
=======
local g_vec  = L.NewGlobal(L.vec2d, {0, 0})
>>>>>>> 5548c570
-- THIS FAILS RIGHT NOW BECAUSE OF TYPE CHECKING ERRORS
-- local g_mat  = L.NewGlobal(L.mat3i, { {10, 2, 3}, {4, 50, 6}, {7, 8, 100} })

print(g_scal:get())
<<<<<<< HEAD
-- print(g_vec:get())
=======
print(g_vec:get())
>>>>>>> 5548c570

-- Create physical region
-- points._logical_region:CreatePhysicalRegion( { fields = { points.x } } )

local liszt kernel CenteredWrite(p : points)
  p.x = 1
end

local liszt kernel CenteredAdd(p : points)
  p.y = 2
  p.z = p.x + p.y
  p.z = p.z + 1
  p.z
end

local liszt kernel ReduceField(p : points)
  p.y += 7
  p.z *= 2
  p.y
  p.z
end

CenteredWrite(points)
CenteredWrite(points)
<<<<<<< HEAD
CenteredAdd(points)
CenteredAdd(points)
ReduceField(points)

local verts = L.NewRelation { name = 'verts', size = 8 }
verts:NewField('t', L.float):Load(0)
verts:NewField('pos', L.vec3d):Load({1,2,3})

local grid = L.NewRelation { name = 'cells', dim = {4,3,2} }
grid:NewField('p', L.double):Load(0)
=======
-- CenteredAdd(points)
-- CenteredAdd(points)
-- ReduceField(points)
>>>>>>> 5548c570
<|MERGE_RESOLUTION|>--- conflicted
+++ resolved
@@ -7,77 +7,55 @@
 local g_scal = L.NewGlobal(L.int, 4)
 
 -- Create relations and fields
-<<<<<<< HEAD
+-- TODO: uncomment these after refactoring/fixing
 -- local points = L.NewRelation(4, 'points')
-local points = L.NewRelation { name = 'points', dim = {3,4} }
-
-=======
--- mocal points = L.NewRelation(4, 'points')
-local points = L.NewGridRelation('points', { bounds = {4} })
--- local points = L.NewGridRelation('points', { bounds = {4, 2} })
--- local points = L.NewGridRelation('points', { bounds = {4, 2, 1} })
->>>>>>> 5548c570
-points:NewField('x', L.int)
-points:NewField('y', L.int)
-points:NewField('z', L.int)
-points:NewField('t', L.int)
+-- local points = L.NewRelation { name = 'points', dim = {3,4} }
+-- 
+-- points:NewField('x', L.int)
+-- points:NewField('y', L.int)
+-- points:NewField('z', L.int)
+-- points:NewField('t', L.int)
 -- local edges = L.NewRelation { size = 4, name = 'edges')
 -- edges:NewField('head', points)
 -- edges:NewField('tail', points)
 
 -- Globals
 local g_scal = L.NewGlobal(L.int, 4)
-<<<<<<< HEAD
--- local g_vec  = L.NewGlobal(L.vec2d, {0, 0})
-=======
 local g_vec  = L.NewGlobal(L.vec2d, {0, 0})
->>>>>>> 5548c570
 -- THIS FAILS RIGHT NOW BECAUSE OF TYPE CHECKING ERRORS
 -- local g_mat  = L.NewGlobal(L.mat3i, { {10, 2, 3}, {4, 50, 6}, {7, 8, 100} })
 
 print(g_scal:get())
-<<<<<<< HEAD
--- print(g_vec:get())
-=======
-print(g_vec:get())
->>>>>>> 5548c570
+terralib.tree.printraw(g_vec:get())
 
--- Create physical region
--- points._logical_region:CreatePhysicalRegion( { fields = { points.x } } )
+-- TODO: uncomment these after refactoring/fixing
+--local liszt kernel CenteredWrite(p : points)
+--  p.x = 1
+--end
+--
+--local liszt kernel CenteredAdd(p : points)
+--  p.y = 2
+--  p.z = p.x + p.y
+--  p.z = p.z + 1
+--  p.z
+--end
+--
+--local liszt kernel ReduceField(p : points)
+--  p.y += 7
+--  p.z *= 2
+--  p.y
+--  p.z
+--end
 
-local liszt kernel CenteredWrite(p : points)
-  p.x = 1
-end
-
-local liszt kernel CenteredAdd(p : points)
-  p.y = 2
-  p.z = p.x + p.y
-  p.z = p.z + 1
-  p.z
-end
-
-local liszt kernel ReduceField(p : points)
-  p.y += 7
-  p.z *= 2
-  p.y
-  p.z
-end
-
-CenteredWrite(points)
-CenteredWrite(points)
-<<<<<<< HEAD
-CenteredAdd(points)
-CenteredAdd(points)
-ReduceField(points)
+--CenteredWrite(points)
+--CenteredWrite(points)
+--CenteredAdd(points)
+--CenteredAdd(points)
+--ReduceField(points)
 
 local verts = L.NewRelation { name = 'verts', size = 8 }
 verts:NewField('t', L.float):Load(0)
 verts:NewField('pos', L.vec3d):Load({1,2,3})
 
 local grid = L.NewRelation { name = 'cells', dim = {4,3,2} }
-grid:NewField('p', L.double):Load(0)
-=======
--- CenteredAdd(points)
--- CenteredAdd(points)
--- ReduceField(points)
->>>>>>> 5548c570
+grid:NewField('p', L.double):Load(0)