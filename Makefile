--- conflicted
+++ resolved
@@ -25,7 +25,6 @@
 # # ----------------------------------------------------------------------- # #
 #     User Configurable Makefile variables
 
-<<<<<<< HEAD
 # If any of the below defaults are not right for your configuration,
 # Create a Makefile.inc file and set the variables in it
 -include Makefile.inc
@@ -35,9 +34,6 @@
 TERRA_DIR?=../terra
 # The following variable is needed for experimental development
 E2_DIR?=
-=======
-TERRA_DIR?=../terra/release
->>>>>>> ea1a112e
 
 
 # # ----------------------------------------------------------------------- # #
@@ -207,18 +203,7 @@
 #     Cleanup
 
 
-<<<<<<< HEAD
 clean:
-=======
-legionutilsclean:
-ifdef LEGION_SYMLINK_EXISTS # don't try to recursively call into nowhere
-	-rm -f legion_utils/*.o
-	-rm -f $(LIBLEGION_UTILS_DEBUG)
-	-rm -f $(LIBLEGION_UTILS_RELEASE)
-endif
-
-clean: mapperclean legionutilsclean
->>>>>>> ea1a112e
 	-rm -r vdb*
 	-rm -r bin
 	-rm -r build
